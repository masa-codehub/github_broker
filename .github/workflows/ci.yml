--- conflicted
+++ resolved
@@ -46,16 +46,12 @@
       - name: Server startup test
         env:
           GITHUB_REPOSITORY: ${{ github.repository }}
-<<<<<<< HEAD
           GITHUB_TOKEN: "test"
           GEMINI_API_KEY: "test"
-=======
->>>>>>> 0cab7857
           TESTING: true
           REDIS_HOST: localhost
         run: |
           echo "Starting server startup test..."
-<<<<<<< HEAD
           
           # サーバーをバックグラウンドで起動し、ログをファイルに出力
           python main.py > server.log 2>&1 &
@@ -90,31 +86,6 @@
           kill $SERVER_PID
           wait $SERVER_PID 2>/dev/null || true
           echo "✅ Server stopped successfully"
-=======
-          echo "GITHUB_REPOSITORY: $GITHUB_REPOSITORY"
-          echo "TESTING: $TESTING"
-          
-          # サーバーをバックグラウンドで起動（30秒でタイムアウト）
-          timeout 30s python main.py &
-          SERVER_PID=$!
-          
-          echo "Server PID: $SERVER_PID"
-          
-          # サーバーの起動を待つ（5秒）
-          sleep 5
-          
-          # プロセスが存在しているかを確認
-          if kill -0 $SERVER_PID 2>/dev/null; then
-            echo "✅ Server started successfully (PID: $SERVER_PID)"
-            # プロセスを終了
-            kill $SERVER_PID
-            wait $SERVER_PID 2>/dev/null || true
-            echo "✅ Server stopped successfully"
-          else
-            echo "❌ Server failed to start"
-            exit 1
-          fi
->>>>>>> 0cab7857
       - name: Upload coverage report
         if: success()
         uses: actions/upload-artifact@v4
