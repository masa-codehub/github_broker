name: CI

on:
  pull_request:
    branches:
      - main

permissions:
  issues: write
  contents: write

jobs:
  test:
    runs-on: [self-hosted] # ラベルは適宜調整してください
    env:
      GITHUB_TOKEN: ${{ secrets.GITHUB_TOKEN }}
    steps:
      - uses: actions/checkout@v4

      # Dockerイメージにインストール済みのため、このステップは不要
      # - name: Install system dependencies
      #  run: sudo apt-get update && sudo apt-get install -y libsqlite3-dev lsb-release

      # actions/setup-python を使うことで、pipのキャッシュが効くようになります
      - name: Install system dependencies (curl)
        run: sudo apt-get update && sudo apt-get install -y curl

      - name: Set up Python
        uses: actions/setup-python@v5
        with:
          python-version: '3.13.3'
          cache: 'pip'
          cache-dependency-path: '**/pyproject.toml'

      - name: Upgrade pip
        run: python -m pip install --upgrade pip

      # 毎回依存関係をインストールする
      - name: Install Python dependencies (including pre-commit hooks)
        run: pip install -e .[test,dev]
<<<<<<< HEAD
      - name: Run unified quality checks (lint, format, test, type-check)
        run: pre-commit run --all-files
=======
      - name: Lint with ruff and auto-fix
        run: |
          ruff check --fix .
          git config --global user.name 'github-actions[bot]'
          git config --global user.email 'github-actions[bot]@users.noreply.github.com'
          if ! git diff --quiet; then
            git commit -am "style: Auto-fix ruff issues [skip ci]"
            git push
          fi
      - name: Format with ruff
        run: ruff format --check .
      - name: Type check with mypy
        run: mypy . --ignore-missing-imports
      - name: Commit message validation
        run: cz check --rev-range origin/story/automate-release-process..HEAD
      - name: Run unit tests
        run: pytest -m "not integration" --cov=. --cov-report=xml
>>>>>>> 79611dfa
      - name: Server startup test
        env:
          GITHUB_REPOSITORY: ${{ github.repository }}
          GITHUB_TOKEN: ${{ secrets.GITHUB_TOKEN }}
          GEMINI_API_KEY: "test"
          TESTING: true
          REDIS_HOST: localhost
          PATH: /usr/bin:$PATH # Add /usr/bin to PATH for curl
        run: |
          echo "Starting server startup test..."
          
          # Start the server in the background and log to a file
          python broker_main.py > server.log 2>&1 &
          SERVER_PID=$!
          
          echo "Server starting in background with PID: $SERVER_PID"
          
          # Monitor server startup using health check endpoint (max 20 seconds)
          timeout=20
          elapsed=0
          while ! curl -sf http://localhost:8000/health > /dev/null; do
            if [ $elapsed -ge $timeout ]; then
              echo "❌ Server health check timed out after $timeout seconds."
              echo "--- Server Log ---"
              cat server.log
              echo "--- End Log ---"
              kill $SERVER_PID 2>/dev/null || true
              exit 1
            fi
            sleep 1
            elapsed=$((elapsed + 1))
          done
          
          echo "✅ Server started successfully."
          echo "--- Server Log ---"
          cat server.log
          echo "--- End Log ---"

          # Stop the server
          echo "Stopping server..."
          kill $SERVER_PID
          # Wait up to 5 seconds for graceful shutdown
          for i in {1..5}; do
            if ! kill -0 $SERVER_PID 2>/dev/null; then
              break
            fi
            sleep 1
          done
          # If still running, force kill
          if kill -0 $SERVER_PID 2>/dev/null; then
            echo "Process did not terminate after SIGTERM, sending SIGKILL..."
            kill -9 $SERVER_PID
          fi
          wait $SERVER_PID 2>/dev/null || true
          echo "✅ Server stopped successfully"
      - name: Upload coverage report
        if: success()
        uses: actions/upload-artifact@v4
        with:
          name: coverage-report
          path: coverage.xml<|MERGE_RESOLUTION|>--- conflicted
+++ resolved
@@ -38,28 +38,8 @@
       # 毎回依存関係をインストールする
       - name: Install Python dependencies (including pre-commit hooks)
         run: pip install -e .[test,dev]
-<<<<<<< HEAD
       - name: Run unified quality checks (lint, format, test, type-check)
         run: pre-commit run --all-files
-=======
-      - name: Lint with ruff and auto-fix
-        run: |
-          ruff check --fix .
-          git config --global user.name 'github-actions[bot]'
-          git config --global user.email 'github-actions[bot]@users.noreply.github.com'
-          if ! git diff --quiet; then
-            git commit -am "style: Auto-fix ruff issues [skip ci]"
-            git push
-          fi
-      - name: Format with ruff
-        run: ruff format --check .
-      - name: Type check with mypy
-        run: mypy . --ignore-missing-imports
-      - name: Commit message validation
-        run: cz check --rev-range origin/story/automate-release-process..HEAD
-      - name: Run unit tests
-        run: pytest -m "not integration" --cov=. --cov-report=xml
->>>>>>> 79611dfa
       - name: Server startup test
         env:
           GITHUB_REPOSITORY: ${{ github.repository }}
