--- conflicted
+++ resolved
@@ -22,6 +22,9 @@
       #  run: sudo apt-get update && sudo apt-get install -y libsqlite3-dev lsb-release
 
       # actions/setup-python を使うことで、pipのキャッシュが効くようになります
+      - name: Install system dependencies (curl)
+        run: sudo apt-get update && sudo apt-get install -y curl
+
       - name: Set up Python
         uses: actions/setup-python@v5
         with:
@@ -42,15 +45,15 @@
       - name: Type check with mypy
         run: mypy . --ignore-missing-imports
       - name: Test with pytest
-<<<<<<< HEAD
-        run: pytest -m "unit" --cov=. --cov-report=xml
+        run: pytest -m "not integration" --cov=. --cov-report=xml
       - name: Server startup test
         env:
           GITHUB_REPOSITORY: ${{ github.repository }}
-          GITHUB_TOKEN: "test"
+          GITHUB_TOKEN: ${{ secrets.GITHUB_TOKEN }}
           GEMINI_API_KEY: "test"
           TESTING: true
           REDIS_HOST: localhost
+          PATH: /usr/bin:$PATH # Add /usr/bin to PATH for curl
         run: |
           echo "Starting server startup test..."
           
@@ -98,9 +101,6 @@
           fi
           wait $SERVER_PID 2>/dev/null || true
           echo "✅ Server stopped successfully"
-=======
-        run: pytest -m "not integration" --cov=. --cov-report=xml
->>>>>>> 2a7c4084
       - name: Upload coverage report
         if: success()
         uses: actions/upload-artifact@v4
