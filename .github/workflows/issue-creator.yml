--- conflicted
+++ resolved
@@ -52,50 +52,6 @@
             echo "EOF" >> $GITHUB_OUTPUT
           fi
 
-<<<<<<< HEAD
-      - name: Process _in_box/ files and commit
-        if: steps.identify_files.outputs.IN_BOX_FILES != ''
-        run: |
-          IN_BOX_FILES=$(echo "${{ steps.identify_files.outputs.IN_BOX_FILES }}" | tr '\n' ' ')
-          echo "Processing identified files: $IN_BOX_FILES"
-
-          MV_COMMANDS_SUCCESS=""
-          MV_COMMANDS_FAILURE=""
-
-          for file in $IN_BOX_FILES; do
-            # Simulate issue creation success/failure for demonstration
-            # In a real scenario, this would be actual issue creation logic.
-            # For now, let's make it succeed for even-indexed files and fail for odd-indexed files.
-            index=$(echo "$file" | cut -d'/' -f2 | sed 's/[^0-9]*//g') # Extract a numeric part for simulation
-            if (( index % 2 == 0 )); then
-              echo "Simulating SUCCESS for $file"
-              MV_COMMANDS_SUCCESS+="git mv \"$file\" \"_done_box/$(basename $file)\" && "
-            else
-              echo "Simulating FAILURE for $file"
-              MV_COMMANDS_FAILURE+="git mv \"$file\" \"_failed_box/$(basename $file)\" && "
-            fi
-          done
-
-          # Execute move commands for successful issues
-          if [ -n "$MV_COMMANDS_SUCCESS" ]; then
-            echo "Executing successful file moves..."
-            eval "${MV_COMMANDS_SUCCESS% && }"
-          fi
-
-          # Execute move commands for failed issues
-          if [ -n "$MV_COMMANDS_FAILURE" ]; then
-            echo "Executing failed file moves..."
-            eval "${MV_COMMANDS_FAILURE% && }"
-          fi
-
-          if [ -n "$MV_COMMANDS_SUCCESS" ] || [ -n "$MV_COMMANDS_FAILURE" ]; then
-            git add _done_box/ _failed_box/
-            git commit -m "chore(actions): Process _in_box/ files"
-            git push origin main
-          else
-            echo "No files were moved. Skipping commit."
-          fi
-=======
       - name: Process _in_box/ files and create issues
         if: steps.identify_files.outputs.IN_BOX_FILES != ''
         env:
@@ -105,31 +61,54 @@
           python -c "
           import os
           import sys
-          import json
-          # import subprocess
+          import subprocess
+          import shutil
           from github_broker.infrastructure.document_validation.issue_parser import parse_issue_content
 
+          # 環境変数からファイルリストを取得
           in_box_files = os.environ.get('IN_BOX_FILES', '').splitlines()
-          
+
+          # 処理済みファイルを格納するディレクトリ
+          done_box = '_done_box'
+          failed_box = '_failed_box'
+
+          # ディレクトリが存在しない場合は作成
+          os.makedirs(done_box, exist_ok=True)
+          os.makedirs(failed_box, exist_ok=True)
+
+          file_moved = False
           for file_path in in_box_files:
               if not file_path or not os.path.exists(file_path):
-                  print(f'Warning: File not found or path is empty: {file_path}', file=sys.stderr)
+                  print(f'警告: ファイルが見つからないか、パスが空です: {file_path}', file=sys.stderr)
                   continue
 
-              print(f'Processing file: {file_path}')
+              print(f'ファイルを処理中: {file_path}')
               try:
-                  with open(file_path, 'r') as f:
+                  with open(file_path, 'r', encoding='utf-8') as f:
                       content = f.read()
               except IOError as e:
-                  print(f'Error reading file {file_path}: {e}', file=sys.stderr)
+                  print(f'ファイル読み込みエラー {file_path}: {e}', file=sys.stderr)
+                  # ファイルを _failed_box に移動
+                  try:
+                      shutil.move(file_path, os.path.join(failed_box, os.path.basename(file_path)))
+                      file_moved = True
+                  except Exception as move_e:
+                      print(f'読み込み失敗したファイルの移動エラー: {move_e}', file=sys.stderr)
                   continue
 
               issue_data = parse_issue_content(content)
 
               if not issue_data:
-                  print(f'Failed to parse issue data from {file_path}', file=sys.stderr)
+                  print(f'{file_path} からIssueデータのパースに失敗しました', file=sys.stderr)
+                  # ファイルを _failed_box に移動
+                  try:
+                      shutil.move(file_path, os.path.join(failed_box, os.path.basename(file_path)))
+                      file_moved = True
+                  except Exception as move_e:
+                      print(f'パース失敗したファイルの移動エラー: {move_e}', file=sys.stderr)
                   continue
 
+              # gh CLIコマンドを構築
               cmd = [
                   'gh', 'issue', 'create',
                   '-t', issue_data.title,
@@ -137,25 +116,55 @@
                   '--repo', os.environ['GITHUB_REPOSITORY']
               ]
               if issue_data.labels:
-                  cmd.extend(['--label', ','.join(issue_data.labels)])
+                  cmd.extend(['-l', ','.join(issue_data.labels)])
               if issue_data.assignees:
-                  cmd.extend(['--assignee', ','.join(issue_data.assignees)])
-              
-              print(f'Executing: {\' \'.join(cmd)}')
-              # result = subprocess.run(cmd, capture_output=True, text=True)
-              # if result.returncode != 0:
-              #     print(f'Error creating issue for {file_path}: {result.stderr}', file=sys.stderr)
-              #     continue
-              # issue_url = result.stdout.strip()
-              # issue_number = issue_url.split('/')[-1]
-              # print(f'Created issue #{issue_number}')
-              
-              # For testing purposes:
-              issue_number = '12345'
-              print(f'Dummy Issue Created: #{issue_number}')
+                  cmd.extend(['-a', ','.join(issue_data.assignees)])
 
-              with open(os.environ['GITHUB_ENV'], 'a') as f:
-                  f.write(f'ISSUE_NUMBER={issue_number}\n')
-                  f.write(f'ISSUE_TITLE={issue_data.title}\n')
+              print(f'実行中: {' '.join(cmd)}')
+              try:
+                  result = subprocess.run(cmd, capture_output=True, text=True, check=True, encoding='utf-8')
+                  # ファイルを _done_box に移動
+                  try:
+                      shutil.move(file_path, os.path.join(done_box, os.path.basename(file_path)))
+                      file_moved = True
+                      issue_url = result.stdout.strip()
+                      issue_number = issue_url.split('/')[-1]
+                      print(f'Issue #{issue_number} を作成しました。')
+                  except Exception as move_e:
+                       print(f'処理成功したファイルの移動エラー: {move_e}', file=sys.stderr)
+
+              except subprocess.CalledProcessError as e:
+                  print(f'{file_path} のIssue作成エラー: {e.stderr}', file=sys.stderr)
+                  # ファイルを _failed_box に移動
+                  try:
+                      shutil.move(file_path, os.path.join(failed_box, os.path.basename(file_path)))
+                      file_moved = True
+                  except Exception as move_e:
+                      print(f'処理失敗したファイルの移動エラー: {move_e}', file=sys.stderr)
+                  continue
+          
+          if file_moved:
+              print('ファイル移動をコミットします。')
+              sys.exit(0) # 成功終了
+          else:
+              print('移動するファイルはありませんでした。')
+              sys.exit(78) # 中立終了
           "
->>>>>>> 290f9fa7
+      - name: Commit and push changes
+        if: success()
+        run: |
+          if [ -d "_done_box" ] || [ -d "_failed_box" ]; then
+            git add _done_box/ _failed_box/
+            # Check if there are staged changes
+            if git diff --staged --quiet; then
+              echo "No files were moved. Skipping commit."
+            else
+              git commit -m "chore(actions): Process _in_box/ files"
+              if ! git push origin main; then
+                echo "Error: Failed to push changes to remote repository"
+                exit 1
+              fi
+            fi
+          else
+            echo "No _done_box or _failed_box directories to process."
+          fi