--- conflicted
+++ resolved
@@ -14,11 +14,7 @@
     -   id: pytest
         name: pytest
         entry: pytest
-<<<<<<< HEAD
         args: [-k, "not trio", -n, "auto"]
-=======
-        args: [-k, "not trio", "-n", "auto"]
->>>>>>> cb2d5955
         language: system
         types: [python]
         pass_filenames: false
