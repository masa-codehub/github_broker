--- conflicted
+++ resolved
@@ -1,13 +1,8 @@
 # 概要 / Summary
 [ADR-004] punq DIコンテナの実装パターン
 
-<<<<<<< HEAD
-- Status: Accepted
-- Date: 2025-08-17
-=======
 - Status: 完了
 - Date: 2025-11-14
->>>>>>> 1d5a873f
 
 ## 状況 / Context
 
@@ -55,22 +50,13 @@
 ## 結果 / Consequences
 
 ### メリット (Positive consequences)
-<<<<<<< HEAD
-- 依存関係の構築方法が明確になり、コンテナの挙動が予測しやすくなる。
-- `punq`の「魔法」に頼りすぎないため、デバッグが容易になる。
-=======
 - 依存関係の構築方法が明確になり、コンテナの挙動が予測しやすくなる。`punq`の「魔法」に頼りすぎないため、デバッグが容易になる。
->>>>>>> 1d5a873f
 - 新しいサービスを追加する際も、このパターンに従うことで、同様の問題の再発を防げる。
 
 ### デメリット (Negative consequences)
 - 依存関係が非常に複雑な場合、`di_container.py`が少し長くなる可能性があるが、その明示性がリスクを上回るメリットとなる。
 
 ## 検証基準 / Verification Criteria
-<<<<<<< HEAD
-=======
-- (TBD)
->>>>>>> 1d5a873f
 
 ## 実装状況 / Implementation Status
 
