--- conflicted
+++ resolved
@@ -62,17 +62,13 @@
         -   `LockAcquisitionError`: タスクのロック取得に失敗した場合に発生する例外。
 
 -   **`github_broker/application/task_service.py`**
-<<<<<<< HEAD
-    -   **概要**: アプリケーションの主要なビジネスロジックを担うサービスです。インフラストラクチャ層のクライアント（`GitHubClient`, `RedisClient`）と`AgentConfigList`をDIで受け取ります。主な責務は以下の通りです。
+    -   **概要**: アプリケーションの主要なビジネスロジックを担うサービスです。インフラストラクチャ層のクライアント（`GitHubClient`, `RedisClient`, `GeminiExecutor`）と設定（`Settings`）をDIで受け取ります。主な責務は以下の通りです。
         1.  **タスクのポーリングとキャッシュ:** 定期的にGitHubからIssueを取得し、Redisにキャッシュします。
         2.  **厳格な優先度に基づくタスク選択 (ADR-015):** Redisにキャッシュされた全Issueから最も高い優先度を特定し、その優先度のタスクのみを割り当て候補とします。
         3.  **タスク種別に応じたプロンプト生成 (ADR-016):**
             -   **開発タスク:** `GeminiExecutor`を呼び出し、開発用のプロンプトを生成します。
             -   **レビュー修正タスク:** `GitHubClient`でPR情報とレビューコメントを取得し、`GeminiExecutor`でレビュー修正専用のプロンプトを生成します。
         4.  **タスクの割り当てと状態管理:** 選択したタスクをロックし、エージェントに割り当て、その状態をRedisとGitHub上で更新します。
-=======
-    -   **概要**: アプリケーションの主要なビジネスロジックを担うサービスです。インフラストラクチャ層のクライアント（`GitHubClient`, `RedisClient`, `GeminiExecutor`）と設定（`Settings`）をDIで受け取ります。主な責務は以下の通りです。
->>>>>>> 8888242a
 
 ### 3. Interface Layer (インターフェース層)
 
@@ -121,20 +117,12 @@
     -   **主要なクラス/関数**:
         -   `GitHubClient`:
             -   `__init__()`: GitHubトークンを設定し、クライアントを初期化します。
-<<<<<<< HEAD
             -   `get_open_issues()`: 進行中でないオープンなIssueを取得します。
             -   `get_review_issues()`: `needs-review`ラベルのついたIssueを取得します。
-            -   `get_pr_for_issue()`: Issue番号に紐づくPull Requestを取得します。
-            -   `get_pull_request_review_comments()`: Pull Request番号に紐づくレビューコメントを取得します。
-            -   `find_issues_by_labels()`: 指定されたラベルを持つIssueを検索します。
-            -   `add_label()`: Issueにラベルを追加します。
-=======
-            -   `get_open_issues(repo_name: str)`: 進行中でないオープンなIssueを取得します。
             -   `get_pr_for_issue(issue_number: int)`: Issue番号に紐づくPull Requestを取得します。
             -   `get_pull_request_review_comments(pull_number: int)`: Pull Request番号に紐づくレビューコメントを取得します。
             -   `find_issues_by_labels(labels: list[str])`: 指定されたラベルを持つIssueを検索します。
             -   `add_label(issue_id: int, label: str)`: Issueにラベルを追加します。
->>>>>>> 8888242a
             -   `update_issue()`: Issueのラベルを更新します。
             -   `remove_label()`: Issueからラベルを削除します。
             -   `create_branch()`: ベースブランチから新しいブランチを作成します。
