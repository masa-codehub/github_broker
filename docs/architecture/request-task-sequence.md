--- conflicted
+++ resolved
@@ -26,18 +26,10 @@
         GitHubClient-->>-TaskService: OK
     end
 
-    TaskService->>+RedisClient: get_keys_by_pattern("issue:*")
-    RedisClient-->>-TaskService: issue_keys
-    TaskService->>+RedisClient: get_values(issue_keys)
+    TaskService->>+RedisClient: get_value("open_issues")
     RedisClient-->>-TaskService: Cached Issues List
-
-    Note over TaskService: 厳格な優先度バケット方式 (ADR-015)
-    TaskService->>TaskService: 全Issueから最高優先度を決定 (例: P0)
-    TaskService->>TaskService: 最高優先度ラベルを持つIssueのみ候補化
-
-    Note over TaskService: 役割ラベル、in-progress状態でフィルタリング
     TaskService->>TaskService: 役割に合うタスクを候補化
-    Note over TaskService: レビューIssueの場合、Redisのタイムスタンプを確認し、<br/>遅延時間(5分)経過後のみ候補に含める。
+    Note over TaskService: レビューIssueの場合、Redisのタイムスタンプを確認し、\n遅延時間(5分)経過後のみ候補に含める。
 
     alt 割り当て可能なタスク候補あり
         TaskService->>TaskService: 候補Issueを優先度ラベル順にソート
@@ -52,18 +44,8 @@
                 TaskService->>+GitHubClient: add_label(issue_id, ["in-progress", "{agent_id}"])
                 GitHubClient-->>-TaskService: OK
 
-                alt is Review Task? (ADR-016)
-                    Note over TaskService: 'needs-review' ラベルで判断
-                    TaskService->>+GitHubClient: get_pr_for_issue(issue_id)
-                    GitHubClient-->>-TaskService: Pull Request Info (pr_url, pr_number)
-                    TaskService->>+GitHubClient: get_pull_request_review_comments(pr_number)
-                    GitHubClient-->>-TaskService: Review Comments
-                    TaskService->>+GeminiExecutor: build_code_review_prompt(pr_url, review_comments)
-                    GeminiExecutor-->>-TaskService: prompt_string
-                else is Development Task
-                    TaskService->>+GeminiExecutor: build_prompt(issue_url, branch_name)
-                    GeminiExecutor-->>-TaskService: prompt_string
-                end
+                TaskService->>+GeminiExecutor: build_prompt(issue_url, branch_name)
+                GeminiExecutor-->>-TaskService: prompt_string
 
                 TaskService->>+RedisClient: set_value(agent_current_task:{agent_id}, {issue_id})
                 RedisClient-->>-TaskService: OK
@@ -106,50 +88,42 @@
 -   **TaskService:** アプリケーションのコアロジックを担うサービス。タスクの選択、割り当て、GitHub操作を調整します。
 -   **RedisClient:** Redisとの通信を担当し、Issueのキャッシュ読み取りや分散ロック、遅延タスク管理を行います。
 -   **GitHubClient:** GitHub APIとの通信を担当し、Issueの取得、ラベルの更新、ブランチの作成などを行います。
--   **GeminiExecutor:** サーバーサイドでのプロンプト生成ロジックを担います。
 
 ### 3.2. 処理フロー
 
-1.  **タスク要求:** ワーカーエージェントは、自身の`agent_id`を添えてAPIサーバーの`/request-task`エンドポイントにPOSTリクエストを送信します。
+1.  **タスク要求とロングポーリング:** ワーカーエージェントは、自身の`agent_id`を添えてAPIサーバーの`/request-task`エンドポイントにPOSTリクエストを送信します。サーバーはリクエストを受け取ると`TaskService`の`request_task`メソッドを呼び出します。このメソッドはロングポーリングで動作し、割り当て可能なタスクが見つからない場合は、指定されたタイムアウト時間までタスクの出現を待ち続けます。
 
-2.  **前タスクの完了処理:** `TaskService`は、まずエージェントに以前割り当てられていた`in-progress`状態のタスクがないか検索します。もし存在すれば、そのIssueのラベルを`needs-review`に更新し、`in-progress`と`[agent_id]`ラベルを削除します。
+2.  **初回タスクチェック:** `request_task`は、まず内部的に`_check_for_available_task(is_first_check=True)`を呼び出します。これが最初のチェックであることを示します。
 
-3.  **タスク候補の選定 (ADR-015準拠):**
-    *   **キャッシュ一括取得:** `RedisClient`を介して、バックグラウンドで定期的にキャッシュされている全Issue (`issue:*`) を一括で取得します。
-    *   **最高優先度の決定:** 取得した全Issueのラベル情報を基に、現在オープン状態のタスクの中で最も高い優先度レベル（例: `P0`）を特定します。
-    *   **厳格な優先度フィルタリング:** 特定した最高優先度レベルのラベルを持つIssueのみを、タスク割り当ての候補とします。これ以外の優先度のIssueは、この段階で全て除外されます。
-    *   **追加フィルタリング:**
-        *   `in-progress`ラベルが付いていないタスクを候補とします。
-        *   各Issueに付与された役割ラベル（例: `BACKENDCODER`）を解釈し、タスクを絞り込みます。
+3.  **前タスクの完了処理:** `is_first_check`が`True`の場合のみ、エージェントに以前割り当てられていた`in-progress`状態のタスクがないか検索します。もし存在すれば、そのIssueのラベルを`needs-review`に更新し、`in-progress`と`[agent_id]`ラベルを削除します。
+
+4.  **タスク候補の選定:**
+    *   **キャッシュ取得:** `RedisClient`を介して、バックグラウンドで定期的にキャッシュされているオープンなIssueのリスト (`open_issues`) を取得します。
+    *   **候補フィルタリング:** Redisから取得したIssueリストから、`in-progress`ラベルが付いていないタスクを候補としてフィルタリングします。
         *   **開発タスク:** `needs-review`ラベルが付いていないタスクを候補とします。
         *   **レビュータスク:** `needs-review`ラベルが付いているタスクは、Redisに保存された検出タイムスタンプを確認し、設定された遅延時間（`REVIEW_ASSIGNMENT_DELAY_MINUTES`）が経過した後でのみ候補に含めます。
         *   さらに、各Issueに付与された役割ラベル（例: `BACKENDCODER`）を解釈し、タスクを絞り込みます。
-<<<<<<< HEAD
-    *   **ソート:** フィルタリングされた候補Issueを、Issue番号順などの決定的な順序でソートします。
-=======
     *   **優先度バケットによるフィルタリング (厳格な優先度バケット方式 - ADR-015):**
         *   **最高優先度の決定:** まず、GitHubリポジトリ内に存在する**オープン状態**のIssueの中から、最も高い優先度レベル（例: `P0`）を特定します。
         *   **タスク候補のフィルタリング:** `TaskService`は、この最高優先度レベルのラベルを持つIssueのみを、タスク割り当ての候補とします。
         *   **厳格なルール:** 最高優先度以外のIssueは、たとえ割り当て可能な状態であっても、この段階で除外されます。これにより、ある優先度レベルのIssueがすべてクローズされるまで、次の優先度レベルのIssueには一切着手しないという「ゲート」として機能します。
     *   **ソート:** フィルタリングされた候補Issueを、優先度順にソートします。
->>>>>>> 3696add3
 
-4.  **タスク割り当て処理:**
+5.  **タスク割り当て処理:**
     *   ソートされた順に各候補Issueをチェックします。
+    *   **レビュータスクの遅延処理:** `needs-review`ラベルが付いているIssueの場合、`RedisClient`を介して遅延管理キー(`review_delay_{issue_id}`)の存在を確認します。
+        *   キーが存在しない場合、現在の時刻を記録してキーを作成し、遅延計測を開始します。このIssueはスキップされ、次の候補Issueのチェックに移ります。
+        *   キーが存在するものの、設定された遅延時間（デフォルト: 5分）が経過していない場合は、このIssueをスキップして次の候補に進みます。
+        *   キーが存在し、設定された遅延時間（デフォルト: 5分）が経過している場合のみ、タスク割り当てに進みます。
     *   **ロック取得:** 割り当て試行中の競合を防ぐため、`RedisClient`を介してIssueごとの分散ロック (`issue_lock_{issue_id}`) の取得を試みます。
     *   **前提条件チェック:** ロック取得後、Issue本文に「成果物」セクションが定義されているかなどの前提条件をチェックします。
     *   ロック取得と前提条件チェックに成功した最初のIssueが、割り当てタスクとして決定されます。
+6.  **タスク割り当てとレスポンス:**
+    *   **GitHub操作:** `GitHubClient`を介して、タスク用のブランチを作成し、Issueに`in-progress`と`[agent_id]`ラベルを付与します。
+    *   **プロンプト生成:** `GeminiExecutor`を呼び出し、IssueのURLやブランチ名などの情報から、エージェントが実行すべきプロンプトを生成します。
+    *   **状態保存:** `RedisClient`に、エージェントが現在どのIssueに取り組んでいるか (`agent_current_task:{agent_id}`) を記録します。
+    *   **レスポンス:** 割り当てられたタスク情報（Issue ID, URL, プロンプトなど）を含む`TaskResponse`を生成し、ワーカーエージェントに`200 OK`として返します。
 
-5.  **タスク割り当てとレスポンス (ADR-016準拠):**
-    *   **GitHub操作:** `GitHubClient`を介して、タスク用のブランチを作成し、Issueに`in-progress`と`[agent_id]`ラベルを付与します。
-    *   **プロンプト生成 (分岐処理):**
-        *   **レビュータスクの場合 (`needs-review`ラベルあり):**
-            1.  `GitHubClient`を呼び出し、Issue番号に紐づく**Pull RequestのURLと番号**を取得します。
-            2.  取得したPull Request番号を使い、`GitHubClient`を再度呼び出して**レビューコメントのリスト**を取得します。
-            3.  `GeminiExecutor`の`build_code_review_prompt`メソッドを呼び出し、PRのURLとレビューコメントを基にレビュー修正用のプロンプトを生成します。
-        *   **開発タスクの場合:**
-            1.  `GeminiExecutor`の`build_prompt`メソッドを呼び出し、IssueのURLやブランチ名などの情報から開発用のプロンプトを生成します。
-    *   **状態保存:** `RedisClient`に、エージェントが現在どのIssueに取り組んでいるか (`agent_current_task:{agent_id}`) を記録します。
-    *   **レスポンス:** 割り当てられたタスク情報（Issue ID, URL, プロンプト, タスクタイプなど）を含む`TaskResponse`を生成し、ワーカーエージェントに`200 OK`として返します。
+7.  **タスクなし (ロングポーリング継続):** 初回チェックでタスクが見つからなかった場合、`request_task`は`asyncio.sleep`を挟みながら`_check_for_available_task(is_first_check=False)`の呼び出しを繰り返します。ループ中にタスクが見つかれば、その時点でステップ6に進みます。
 
-6.  **タスクなしの場合:** 割り当て可能なタスクが見つからなかった場合、APIサーバーは`204 No Content`をワーカーエージェントに返します。（注: ロングポーリングのロジックは簡略化のため、この図では省略されています。）+8.  **タイムアウト:** ロングポーリングがタイムアウトした場合、APIサーバーは`204 No Content`をワーカーエージェントに返します。