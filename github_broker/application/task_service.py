--- conflicted
+++ resolved
@@ -112,22 +112,9 @@
         """
         logger.info("Polling for pull requests needing review...")
         try:
-<<<<<<< HEAD
-            issues_in_review = self.github_client.find_issues_by_labels(
-                labels=[self.LABEL_NEEDS_REVIEW],
-                extra_query="is:open",
-            )
-            logger.info(f"Found {len(issues_in_review)} issues in review.")
-
-            for issue in issues_in_review:
-                issue_id = issue["number"]
-                logger.debug(f"[issue_id={issue_id}] Processing issue in review.")
-                pr = self.github_client.get_pr_for_issue(issue_id)
-=======
             # 修正: IssueごとのAPIコールを避けるため、一括でPR情報を取得
             pr_map = self.github_client.get_needs_review_issues_and_prs()
             logger.info(f"Found {len(pr_map)} pull requests in review.")
->>>>>>> ff74b41d
 
             for pr_number, pr in pr_map.items():
                 logger.debug(f"[pr_number={pr_number}] Processing PR in review.")
