import logging
import os
import time

from github_broker.domain.task import Task
from github_broker.infrastructure.github_client import GitHubClient
from github_broker.infrastructure.redis_client import RedisClient
from github_broker.interface.models import TaskResponse

logger = logging.getLogger(__name__)

# --- Constants ---
_GITHUB_INDEXING_WAIT_SECONDS_ENV = "GITHUB_INDEXING_WAIT_SECONDS"
_DEFAULT_GITHUB_INDEXING_WAIT_SECONDS = 15


class TaskService:
    def __init__(
        self,
        redis_client: RedisClient,
        github_client: GitHubClient,
    ):
        self.redis_client = redis_client
        self.github_client = github_client
        self.repo_name = os.getenv("GITHUB_REPOSITORY")
        if not self.repo_name:
            raise ValueError("GITHUB_REPOSITORY環境変数が設定されていません。")

    def complete_previous_task(self, agent_id: str):
        """
        前タスクの完了処理を行います。
        in-progressとagent_idラベルを持つIssueを検索し、それらのラベルを削除し、needs-reviewラベルを付与します。
        """
        logger.info(f"Completing previous task for agent: {agent_id}")
        previous_issues = self.github_client.find_issues_by_labels(
            repo_name=self.repo_name, labels=["in-progress", agent_id]
        )

        for issue in previous_issues:
            logger.info(
                f"Found previous in-progress issue #{issue.number} for agent {agent_id}."
            )
            remove_labels = ["in-progress", agent_id]
            add_labels = ["needs-review"]

            self.github_client.update_issue(
                repo_name=self.repo_name,
                issue_id=issue.number,
                remove_labels=remove_labels,
                add_labels=add_labels,
            )
            logger.info(
                f"Updated labels for issue #{issue.number}: removed {remove_labels}, added {add_labels}."
            )

    def _find_candidates_by_role(self, issues: list, agent_role: str) -> list:
        """指定された役割（role）ラベルを持つIssueをフィルタリングします。"""
        candidate_issues = [
            issue
            for issue in issues
            if agent_role in {label.name for label in issue.labels}
        ]

        if not candidate_issues:
            logger.info(f"No issues found with role label: {agent_role}")

        return candidate_issues

    def _find_first_assignable_task(
        self, candidate_issues: list, agent_id: str
    ) -> TaskResponse | None:
        """候補リストから、最初に割り当て可能なタスクを見つけます。"""
        for issue_obj in sorted(candidate_issues, key=lambda i: i.number):
            task = Task(
                issue_id=issue_obj.number,
                title=issue_obj.title,
                body=issue_obj.body or "",
                html_url=issue_obj.html_url,
                labels=[label.name for label in issue_obj.labels],
            )

            if not task.is_assignable():
                logger.info(
                    f"Issue #{task.issue_id} is not assignable (missing '成果物' section). Skipping."
                )
                continue

            branch_name = task.extract_branch_name()
            if not branch_name:
                logger.warning(
                    f"Issue #{task.issue_id} の本文にブランチ名が見つかりませんでした。このIssueはスキップされます。"
                )
                continue

            lock_key = f"issue_lock_{task.issue_id}"
            if not self.redis_client.acquire_lock(lock_key, "locked", timeout=600):
                logger.warning(
                    f"Issue #{task.issue_id} is locked by another agent. Skipping."
                )
                continue

            try:
                logger.info(
                    f"Lock acquired for issue #{task.issue_id}. Assigning task."
                )
                self.github_client.add_label(
                    self.repo_name, task.issue_id, "in-progress"
                )
                self.github_client.add_label(self.repo_name, task.issue_id, agent_id)
                logger.info(f"Assigned agent '{agent_id}' to issue #{task.issue_id}.")

                self.github_client.create_branch(self.repo_name, branch_name)

                return TaskResponse(
                    issue_id=task.issue_id,
                    issue_url=task.html_url,
                    title=task.title,
                    body=task.body,
                    labels=task.labels,
                    branch_name=branch_name,
                )
            except Exception as e:
                logger.error(
                    f"Failed to process issue #{task.issue_id} after acquiring lock: {e}"
                )
                self.redis_client.release_lock(lock_key)
                raise

        logger.info("No assignable and unlocked issues found.")
        return None

    def request_task(self, agent_id: str, agent_role: str) -> TaskResponse | None:
        """
        エージェントの役割（role）に基づいて最適なIssueを探し、タスク情報を返します。
        """
        self.complete_previous_task(agent_id)

        try:
<<<<<<< HEAD
            wait_seconds = int(os.getenv(_GITHUB_INDEXING_WAIT_SECONDS_ENV, _DEFAULT_GITHUB_INDEXING_WAIT_SECONDS))
        except ValueError:
            wait_seconds = _DEFAULT_GITHUB_INDEXING_WAIT_SECONDS
            logger.warning(
                f"Invalid value for {_GITHUB_INDEXING_WAIT_SECONDS_ENV}. "
                f"Falling back to default {wait_seconds} seconds."
            )
=======
            wait_seconds_str = os.getenv(
                _GITHUB_INDEXING_WAIT_SECONDS_ENV,
                str(_DEFAULT_GITHUB_INDEXING_WAIT_SECONDS),
            )
            wait_seconds = int(wait_seconds_str)
        except (ValueError, TypeError):
            logger.warning(
                f"Invalid value for {_GITHUB_INDEXING_WAIT_SECONDS_ENV}. "
                f"Using default value: {_DEFAULT_GITHUB_INDEXING_WAIT_SECONDS} seconds."
            )
            wait_seconds = _DEFAULT_GITHUB_INDEXING_WAIT_SECONDS

>>>>>>> 552d1f53
        time.sleep(wait_seconds)

        logger.info(f"Searching for open issues in repository: {self.repo_name}")
        all_issues = self.github_client.get_open_issues(self.repo_name)
        if not all_issues:
            logger.info("No open issues found.")
            return None

        candidate_issues = self._find_candidates_by_role(all_issues, agent_role)
        if not candidate_issues:
            return None

        return self._find_first_assignable_task(candidate_issues, agent_id)<|MERGE_RESOLUTION|>--- conflicted
+++ resolved
@@ -136,7 +136,6 @@
         self.complete_previous_task(agent_id)
 
         try:
-<<<<<<< HEAD
             wait_seconds = int(os.getenv(_GITHUB_INDEXING_WAIT_SECONDS_ENV, _DEFAULT_GITHUB_INDEXING_WAIT_SECONDS))
         except ValueError:
             wait_seconds = _DEFAULT_GITHUB_INDEXING_WAIT_SECONDS
@@ -144,20 +143,6 @@
                 f"Invalid value for {_GITHUB_INDEXING_WAIT_SECONDS_ENV}. "
                 f"Falling back to default {wait_seconds} seconds."
             )
-=======
-            wait_seconds_str = os.getenv(
-                _GITHUB_INDEXING_WAIT_SECONDS_ENV,
-                str(_DEFAULT_GITHUB_INDEXING_WAIT_SECONDS),
-            )
-            wait_seconds = int(wait_seconds_str)
-        except (ValueError, TypeError):
-            logger.warning(
-                f"Invalid value for {_GITHUB_INDEXING_WAIT_SECONDS_ENV}. "
-                f"Using default value: {_DEFAULT_GITHUB_INDEXING_WAIT_SECONDS} seconds."
-            )
-            wait_seconds = _DEFAULT_GITHUB_INDEXING_WAIT_SECONDS
-
->>>>>>> 552d1f53
         time.sleep(wait_seconds)
 
         logger.info(f"Searching for open issues in repository: {self.repo_name}")
