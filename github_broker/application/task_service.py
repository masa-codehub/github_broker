from github import UnknownObjectException
from ..infrastructure.github_client import GitHubClient
from ..infrastructure.redis_client import RedisClient
from ..infrastructure.gemini_client import GeminiClient
from ..interface.models import TaskResponse
import logging

class TaskService:
    """
    This service contains the core business logic for task assignment.
    """
    def __init__(self, github_client: GitHubClient, redis_client: RedisClient, gemini_client: GeminiClient, repo_name: str):
        self._github_client = github_client
        self._redis_client = redis_client
        self._gemini_client = gemini_client
        self.repo_name = repo_name

    def request_task(self, agent_id: str, capabilities: list[str]) -> TaskResponse | None:
        """
        Orchestrates the process of assigning a new task to a worker agent.
        """
        if not self._redis_client.acquire_lock():
            raise Exception("Server is busy. Please try again later.")

        try:
            self._process_previous_task(agent_id)

            new_issue = self._select_best_issue(capabilities)
            if not new_issue:
                return None

            try:
<<<<<<< HEAD
                issue_number = new_issue.number

                in_progress_label = f"in-progress:{agent_id}"
                self._github_client.add_label(
                    repo_name=self.repo_name,
                    issue_id=issue_number,
                    label=in_progress_label
                )

                branch_name = f"feature/issue-{issue_number}"
=======
                # Use issue.number for operations within the repository
                issue_number = new_issue.number

                # Add the in-progress label to mark the issue as assigned
                in_progress_label = f"in-progress:{agent_id}"
                self._github_client.add_label(
                    repo_name=self.repo_name,
                    issue_id=issue_number, # Use number
                    label=in_progress_label
                )

                branch_name = f"feature/issue-{issue_number}" # Use number
>>>>>>> eb7972ea
                self._github_client.create_branch(
                    repo_name=self.repo_name,
                    branch_name=branch_name
                )

<<<<<<< HEAD
                self._redis_client.set_assignment(agent_id, issue_number)

                return TaskResponse(
                    issue_id=issue_number,
=======
                self._redis_client.set_assignment(agent_id, issue_number) # Use number

                return TaskResponse(
                    issue_id=issue_number, # Use number
>>>>>>> eb7972ea
                    issue_url=new_issue.html_url,
                    title=new_issue.title,
                    body=new_issue.body,
                    labels=[str(label.name) for label in new_issue.labels],
                    branch_name=branch_name
                )
            
            except UnknownObjectException:
                logging.warning(f"Issue #{new_issue.number} not found on GitHub during assignment. It might have been deleted. Skipping.")
                return None

        finally:
            self._redis_client.release_lock()

    def _process_previous_task(self, agent_id: str):
        """
        Checks if the agent had a previous task and marks it as complete.
        """
        previous_issue_number = self._redis_client.get_assignment(agent_id)
        if previous_issue_number:
            logging.info(f"Agent {agent_id} completed issue #{previous_issue_number}. Updating labels.")
            try:
                in_progress_label = f"in-progress:{agent_id}"
                self._github_client.remove_label(
                    repo_name=self.repo_name,
                    issue_id=previous_issue_number,
                    label=in_progress_label
                )
                self._github_client.add_label(
                    repo_name=self.repo_name,
                    issue_id=previous_issue_number,
                    label="needs-review"
                )
            except UnknownObjectException:
                logging.warning(f"Error: Previous issue #{previous_issue_number} not found on GitHub. Clearing assignment.")
                self._redis_client.clear_assignment(agent_id)

    def _select_best_issue(self, capabilities: list[str]):
        """
        Selects the most suitable issue for the agent based on their capabilities.
        """
        open_issues = self._github_client.get_open_issues(repo_name=self.repo_name)
        if not open_issues:
            return None

<<<<<<< HEAD
        issues_map = {issue.number: issue for issue in open_issues}

        issues_for_gemini = [
            {
                "id": issue.number,
=======
        # Use issue.number as the key for the map
        issues_map = {issue.number: issue for issue in open_issues}

        # Pass the issue number to Gemini
        issues_for_gemini = [
            {
                "id": issue.number, # Pass number as the identifier
>>>>>>> eb7972ea
                "title": issue.title,
                "body": issue.body,
                "labels": [label.name for label in issue.labels],
            }
            for issue in issues_map.values()
        ]

        selected_issue_number = self._gemini_client.select_best_issue_id(
            issues_for_gemini, capabilities
        )

        return issues_map.get(selected_issue_number)<|MERGE_RESOLUTION|>--- conflicted
+++ resolved
@@ -30,18 +30,6 @@
                 return None
 
             try:
-<<<<<<< HEAD
-                issue_number = new_issue.number
-
-                in_progress_label = f"in-progress:{agent_id}"
-                self._github_client.add_label(
-                    repo_name=self.repo_name,
-                    issue_id=issue_number,
-                    label=in_progress_label
-                )
-
-                branch_name = f"feature/issue-{issue_number}"
-=======
                 # Use issue.number for operations within the repository
                 issue_number = new_issue.number
 
@@ -54,23 +42,15 @@
                 )
 
                 branch_name = f"feature/issue-{issue_number}" # Use number
->>>>>>> eb7972ea
                 self._github_client.create_branch(
                     repo_name=self.repo_name,
                     branch_name=branch_name
                 )
 
-<<<<<<< HEAD
-                self._redis_client.set_assignment(agent_id, issue_number)
-
-                return TaskResponse(
-                    issue_id=issue_number,
-=======
                 self._redis_client.set_assignment(agent_id, issue_number) # Use number
 
                 return TaskResponse(
                     issue_id=issue_number, # Use number
->>>>>>> eb7972ea
                     issue_url=new_issue.html_url,
                     title=new_issue.title,
                     body=new_issue.body,
@@ -116,13 +96,6 @@
         if not open_issues:
             return None
 
-<<<<<<< HEAD
-        issues_map = {issue.number: issue for issue in open_issues}
-
-        issues_for_gemini = [
-            {
-                "id": issue.number,
-=======
         # Use issue.number as the key for the map
         issues_map = {issue.number: issue for issue in open_issues}
 
@@ -130,7 +103,6 @@
         issues_for_gemini = [
             {
                 "id": issue.number, # Pass number as the identifier
->>>>>>> eb7972ea
                 "title": issue.title,
                 "body": issue.body,
                 "labels": [label.name for label in issue.labels],
