from github import UnknownObjectException
from ..infrastructure.github_client import GitHubClient
from ..infrastructure.redis_client import RedisClient
from ..infrastructure.gemini_client import GeminiClient
from ..interface.models import TaskResponse # Un-comment to use the response model

class TaskService:
    """
    This service contains the core business logic for task assignment.
    """
    def __init__(self, github_client: GitHubClient, redis_client: RedisClient, gemini_client: GeminiClient, repo_name: str):
        self._github_client = github_client
        self._redis_client = redis_client
        self._gemini_client = gemini_client
        self.repo_name = repo_name

    def request_task(self, agent_id: str, capabilities: list[str]) -> TaskResponse | None:
        """
        Orchestrates the process of assigning a new task to a worker agent.

        Returns:
            A TaskResponse object if a task is assigned.
            None if no suitable task is found.

        Raises:
            Exception: If the server is busy (lock could not be acquired).
        """
        if not self._redis_client.acquire_lock():
            raise Exception("Server is busy. Please try again later.")

        try:
            self._process_previous_task(agent_id)

            new_issue = self._select_best_issue(capabilities)
            if not new_issue:
                return None

            # Add the in-progress label to mark the issue as assigned
            in_progress_label = f"in-progress:{agent_id}"
            self._github_client.add_label(
                repo_name=self.repo_name,
                issue_id=new_issue.id,
                label=in_progress_label
            )

            branch_name = f"feature/issue-{new_issue.id}"
            self._github_client.create_branch(
                repo_name=self.repo_name,
                branch_name=branch_name
            )

            self._redis_client.set_assignment(agent_id, new_issue.id)

            return TaskResponse(
                issue_id=new_issue.id,
                issue_url=new_issue.html_url,
                title=new_issue.title,
                body=new_issue.body,
                labels=[str(label.name) for label in new_issue.labels],
                branch_name=branch_name
            )

        finally:
            self._redis_client.release_lock()

    def _process_previous_task(self, agent_id: str):
        """
        Checks if the agent had a previous task and marks it as complete.
        If the previous issue is not found on GitHub, it logs the error
        and clears the assignment from Redis.
        """
        previous_issue_id = self._redis_client.get_assignment(agent_id)
        if previous_issue_id:
<<<<<<< HEAD
            print(f"Agent {agent_id} completed issue #{previous_issue_id}. Updating labels.")
            try:
                # Remove the in-progress label and add the needs-review label
                in_progress_label = f"in-progress:{agent_id}"
                self._github_client.remove_label(
                    repo_name=self.repo_name,
                    issue_id=previous_issue_id,
                    label=in_progress_label
                )
                self._github_client.add_label(
                    repo_name=self.repo_name,
                    issue_id=previous_issue_id,
                    label="needs-review"
=======
            print(f"Agent {agent_id} completed issue #{previous_issue_id}. Updating label.")
            try:
                self._github_client.update_issue_label(
                    repo_name=self.repo_name,
                    issue_id=previous_issue_id,
                    new_label="needs-review"
>>>>>>> c847dbb9
                )
            except UnknownObjectException:
                print(f"Error: Previous issue #{previous_issue_id} not found on GitHub. Clearing assignment.")
                self._redis_client.clear_assignment(agent_id)

    def _select_best_issue(self, capabilities: list[str]):
        """
        Selects the most suitable issue for the agent based on their capabilities.
        """
        open_issues = self._github_client.get_open_issues(repo_name=self.repo_name)
        if not open_issues:
            return None

        # Use a dictionary for efficient O(1) lookup later
        issues_map = {issue.id: issue for issue in open_issues}

        # Use a list comprehension for conciseness
        issues_for_gemini = [
            {
                "id": issue.id,
                "title": issue.title,
                "body": issue.body,
                "labels": [label.name for label in issue.labels],
            }
            for issue in issues_map.values()
        ]

        selected_issue_id = self._gemini_client.select_best_issue_id(
            issues_for_gemini, capabilities
        )

        return issues_map.get(selected_issue_id)<|MERGE_RESOLUTION|>--- conflicted
+++ resolved
@@ -2,7 +2,8 @@
 from ..infrastructure.github_client import GitHubClient
 from ..infrastructure.redis_client import RedisClient
 from ..infrastructure.gemini_client import GeminiClient
-from ..interface.models import TaskResponse # Un-comment to use the response model
+from ..interface.models import TaskResponse
+import logging
 
 class TaskService:
     """
@@ -17,13 +18,6 @@
     def request_task(self, agent_id: str, capabilities: list[str]) -> TaskResponse | None:
         """
         Orchestrates the process of assigning a new task to a worker agent.
-
-        Returns:
-            A TaskResponse object if a task is assigned.
-            None if no suitable task is found.
-
-        Raises:
-            Exception: If the server is busy (lock could not be acquired).
         """
         if not self._redis_client.acquire_lock():
             raise Exception("Server is busy. Please try again later.")
@@ -35,30 +29,38 @@
             if not new_issue:
                 return None
 
-            # Add the in-progress label to mark the issue as assigned
-            in_progress_label = f"in-progress:{agent_id}"
-            self._github_client.add_label(
-                repo_name=self.repo_name,
-                issue_id=new_issue.id,
-                label=in_progress_label
-            )
+            try:
+                # Use issue.number for operations within the repository
+                issue_number = new_issue.number
 
-            branch_name = f"feature/issue-{new_issue.id}"
-            self._github_client.create_branch(
-                repo_name=self.repo_name,
-                branch_name=branch_name
-            )
+                # Add the in-progress label to mark the issue as assigned
+                in_progress_label = f"in-progress:{agent_id}"
+                self._github_client.add_label(
+                    repo_name=self.repo_name,
+                    issue_id=issue_number, # Use number
+                    label=in_progress_label
+                )
 
-            self._redis_client.set_assignment(agent_id, new_issue.id)
+                branch_name = f"feature/issue-{issue_number}" # Use number
+                self._github_client.create_branch(
+                    repo_name=self.repo_name,
+                    branch_name=branch_name
+                )
 
-            return TaskResponse(
-                issue_id=new_issue.id,
-                issue_url=new_issue.html_url,
-                title=new_issue.title,
-                body=new_issue.body,
-                labels=[str(label.name) for label in new_issue.labels],
-                branch_name=branch_name
-            )
+                self._redis_client.set_assignment(agent_id, issue_number) # Use number
+
+                return TaskResponse(
+                    issue_id=issue_number, # Use number
+                    issue_url=new_issue.html_url,
+                    title=new_issue.title,
+                    body=new_issue.body,
+                    labels=[str(label.name) for label in new_issue.labels],
+                    branch_name=branch_name
+                )
+            
+            except UnknownObjectException:
+                logging.warning(f"Issue #{new_issue.number} not found on GitHub during assignment. It might have been deleted. Skipping.")
+                return None
 
         finally:
             self._redis_client.release_lock()
@@ -66,36 +68,24 @@
     def _process_previous_task(self, agent_id: str):
         """
         Checks if the agent had a previous task and marks it as complete.
-        If the previous issue is not found on GitHub, it logs the error
-        and clears the assignment from Redis.
         """
-        previous_issue_id = self._redis_client.get_assignment(agent_id)
-        if previous_issue_id:
-<<<<<<< HEAD
-            print(f"Agent {agent_id} completed issue #{previous_issue_id}. Updating labels.")
+        previous_issue_number = self._redis_client.get_assignment(agent_id)
+        if previous_issue_number:
+            logging.info(f"Agent {agent_id} completed issue #{previous_issue_number}. Updating labels.")
             try:
-                # Remove the in-progress label and add the needs-review label
                 in_progress_label = f"in-progress:{agent_id}"
                 self._github_client.remove_label(
                     repo_name=self.repo_name,
-                    issue_id=previous_issue_id,
+                    issue_id=previous_issue_number,
                     label=in_progress_label
                 )
                 self._github_client.add_label(
                     repo_name=self.repo_name,
-                    issue_id=previous_issue_id,
+                    issue_id=previous_issue_number,
                     label="needs-review"
-=======
-            print(f"Agent {agent_id} completed issue #{previous_issue_id}. Updating label.")
-            try:
-                self._github_client.update_issue_label(
-                    repo_name=self.repo_name,
-                    issue_id=previous_issue_id,
-                    new_label="needs-review"
->>>>>>> c847dbb9
                 )
             except UnknownObjectException:
-                print(f"Error: Previous issue #{previous_issue_id} not found on GitHub. Clearing assignment.")
+                logging.warning(f"Error: Previous issue #{previous_issue_number} not found on GitHub. Clearing assignment.")
                 self._redis_client.clear_assignment(agent_id)
 
     def _select_best_issue(self, capabilities: list[str]):
@@ -106,13 +96,13 @@
         if not open_issues:
             return None
 
-        # Use a dictionary for efficient O(1) lookup later
-        issues_map = {issue.id: issue for issue in open_issues}
+        # Use issue.number as the key for the map
+        issues_map = {issue.number: issue for issue in open_issues}
 
-        # Use a list comprehension for conciseness
+        # Pass the issue number to Gemini
         issues_for_gemini = [
             {
-                "id": issue.id,
+                "id": issue.number, # Pass number as the identifier
                 "title": issue.title,
                 "body": issue.body,
                 "labels": [label.name for label in issue.labels],
@@ -120,8 +110,8 @@
             for issue in issues_map.values()
         ]
 
-        selected_issue_id = self._gemini_client.select_best_issue_id(
+        selected_issue_number = self._gemini_client.select_best_issue_id(
             issues_for_gemini, capabilities
         )
 
-        return issues_map.get(selected_issue_id)+        return issues_map.get(selected_issue_number)