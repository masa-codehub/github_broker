from github import UnknownObjectException
from ..infrastructure.github_client import GitHubClient
from ..infrastructure.redis_client import RedisClient
from ..infrastructure.gemini_client import GeminiClient
from ..interface.models import TaskResponse # Un-comment to use the response model

class TaskService:
    """
    This service contains the core business logic for task assignment.
    """
    def __init__(self, github_client: GitHubClient, redis_client: RedisClient, gemini_client: GeminiClient, repo_name: str):
        self._github_client = github_client
        self._redis_client = redis_client
        self._gemini_client = gemini_client
        self.repo_name = repo_name

    def request_task(self, agent_id: str, capabilities: list[str]) -> TaskResponse | None:
        """
        Orchestrates the process of assigning a new task to a worker agent.

        Returns:
            A TaskResponse object if a task is assigned.
            None if no suitable task is found.

        Raises:
            Exception: If the server is busy (lock could not be acquired).
        """
        if not self._redis_client.acquire_lock():
            raise Exception("Server is busy. Please try again later.")

        try:
            self._process_previous_task(agent_id)

            new_issue = self._select_best_issue(capabilities)
            if not new_issue:
                return None

            # Add the in-progress label to mark the issue as assigned
            in_progress_label = f"in-progress:{agent_id}"
            self._github_client.add_label(
                repo_name=self.repo_name,
                issue_id=new_issue.id,
                label=in_progress_label
            )

            branch_name = f"feature/issue-{new_issue.id}"
            self._github_client.create_branch(
                repo_name=self.repo_name,
                branch_name=branch_name
            )

            self._redis_client.set_assignment(agent_id, new_issue.id)

            return TaskResponse(
                issue_id=new_issue.id,
                issue_url=new_issue.html_url,
                title=new_issue.title,
                body=new_issue.body,
                labels=[str(label.name) for label in new_issue.labels],
                branch_name=branch_name
            )

        finally:
            self._redis_client.release_lock()

    def _process_previous_task(self, agent_id: str):
        """
        Checks if the agent had a previous task and marks it as complete.
        If the previous issue is not found on GitHub, it logs the error
        and clears the assignment from Redis.
        """
        previous_issue_id = self._redis_client.get_assignment(agent_id)
        if previous_issue_id:
<<<<<<< HEAD
            print(f"Agent {agent_id} completed issue #{previous_issue_id}. Updating labels.")
            try:
                # Remove the in-progress label and add the needs-review label
                in_progress_label = f"in-progress:{agent_id}"
                self._github_client.remove_label(
                    repo_name=self.repo_name,
                    issue_id=previous_issue_id,
                    label=in_progress_label
                )
                self._github_client.add_label(
                    repo_name=self.repo_name,
                    issue_id=previous_issue_id,
                    label="needs-review"
=======
            print(f"Agent {agent_id} completed issue #{previous_issue_id}. Updating label.")
            try:
                self._github_client.update_issue_label(
                    repo_name=self.repo_name,
                    issue_id=previous_issue_id,
                    new_label="needs-review"
>>>>>>> c847dbb9
                )
            except UnknownObjectException:
                print(f"Error: Previous issue #{previous_issue_id} not found on GitHub. Clearing assignment.")
                self._redis_client.clear_assignment(agent_id)

    def _select_best_issue(self, capabilities: list[str]):
        """
        Selects the most suitable issue for the agent based on their capabilities.
        """
        open_issues = self._github_client.get_open_issues(repo_name=self.repo_name)
        if not open_issues:
            return None

        # Use a dictionary for efficient O(1) lookup later
        issues_map = {issue.id: issue for issue in open_issues}

        # Use a list comprehension for conciseness
        issues_for_gemini = [
            {
                "id": issue.id,
                "title": issue.title,
                "body": issue.body,
                "labels": [label.name for label in issue.labels],
            }
            for issue in issues_map.values()
        ]

        selected_issue_id = self._gemini_client.select_best_issue_id(
            issues_for_gemini, capabilities
        )

        return issues_map.get(selected_issue_id)<|MERGE_RESOLUTION|>--- conflicted
+++ resolved
@@ -51,77 +51,4 @@
 
             self._redis_client.set_assignment(agent_id, new_issue.id)
 
-            return TaskResponse(
-                issue_id=new_issue.id,
-                issue_url=new_issue.html_url,
-                title=new_issue.title,
-                body=new_issue.body,
-                labels=[str(label.name) for label in new_issue.labels],
-                branch_name=branch_name
-            )
-
-        finally:
-            self._redis_client.release_lock()
-
-    def _process_previous_task(self, agent_id: str):
-        """
-        Checks if the agent had a previous task and marks it as complete.
-        If the previous issue is not found on GitHub, it logs the error
-        and clears the assignment from Redis.
-        """
-        previous_issue_id = self._redis_client.get_assignment(agent_id)
-        if previous_issue_id:
-<<<<<<< HEAD
-            print(f"Agent {agent_id} completed issue #{previous_issue_id}. Updating labels.")
-            try:
-                # Remove the in-progress label and add the needs-review label
-                in_progress_label = f"in-progress:{agent_id}"
-                self._github_client.remove_label(
-                    repo_name=self.repo_name,
-                    issue_id=previous_issue_id,
-                    label=in_progress_label
-                )
-                self._github_client.add_label(
-                    repo_name=self.repo_name,
-                    issue_id=previous_issue_id,
-                    label="needs-review"
-=======
-            print(f"Agent {agent_id} completed issue #{previous_issue_id}. Updating label.")
-            try:
-                self._github_client.update_issue_label(
-                    repo_name=self.repo_name,
-                    issue_id=previous_issue_id,
-                    new_label="needs-review"
->>>>>>> c847dbb9
-                )
-            except UnknownObjectException:
-                print(f"Error: Previous issue #{previous_issue_id} not found on GitHub. Clearing assignment.")
-                self._redis_client.clear_assignment(agent_id)
-
-    def _select_best_issue(self, capabilities: list[str]):
-        """
-        Selects the most suitable issue for the agent based on their capabilities.
-        """
-        open_issues = self._github_client.get_open_issues(repo_name=self.repo_name)
-        if not open_issues:
-            return None
-
-        # Use a dictionary for efficient O(1) lookup later
-        issues_map = {issue.id: issue for issue in open_issues}
-
-        # Use a list comprehension for conciseness
-        issues_for_gemini = [
-            {
-                "id": issue.id,
-                "title": issue.title,
-                "body": issue.body,
-                "labels": [label.name for label in issue.labels],
-            }
-            for issue in issues_map.values()
-        ]
-
-        selected_issue_id = self._gemini_client.select_best_issue_id(
-            issues_for_gemini, capabilities
-        )
-
-        return issues_map.get(selected_issue_id)+            return TaskResponse(