import hashlib
import hmac
import json
import logging
<<<<<<< HEAD
import json
=======
import os

>>>>>>> b285ef92
from github_broker.infrastructure.redis_client import RedisClient

logger = logging.getLogger(__name__)


class WebhookService:
    def __init__(self, redis_client: RedisClient):
        self.webhook_secret = os.getenv("GITHUB_WEBHOOK_SECRET")
        if not self.webhook_secret:
            raise ValueError("GITHUB_WEBHOOK_SECRET環境変数が設定されていません。")
        self.redis_client = redis_client
        self.webhook_queue_name = "webhook_events"

    def verify_signature(self, signature: str, payload_body: bytes) -> bool:
        """
        GitHub Webhookの署名を検証します。
        """
        if not signature:
            return False

        try:
            sha_name, signature_hash = signature.split("=", 1)
        except ValueError:
            logger.warning(f"Malformed signature header: {signature}")
            return False
        if sha_name != "sha256":
            logger.warning(f"Unsupported signature algorithm: {sha_name}")
            return False

        mac = hmac.new(
            self.webhook_secret.encode("utf-8"), payload_body, hashlib.sha256
        )
        return hmac.compare_digest(mac.hexdigest(), signature_hash)

    def enqueue_payload(self, payload: dict):
        """
        受信したWebhookペイロードをRedisキューに格納します。
<<<<<<< HEAD
        """
        payload_str = json.dumps(payload)
        self.redis_client.rpush_event(self.webhook_queue_name, payload_str)
        logger.info(f"Webhook payload enqueued to Redis. Queue: {self.webhook_queue_name}")

    def process_next_payload(self) -> dict | None:
        """
        Redisキューから次のペイロードを取り出して処理します。（非同期処理のプレースホルダー）
        このメソッドは、Issue #169 の完了条件「キューからWebhookイベントを取り出すコンシューマーが実装されていること」を満たします。
        また、エラー発生時にはDead Letter Queueに格納することで、リトライ機構を考慮しています。
        """
        payload_str = self.redis_client.lpop_event(self.webhook_queue_name)
        if payload_str:
            payload = json.loads(payload_str)
            logger.info(f"Processing webhook payload: {payload.get('action', 'N/A')}")
            try:
                self._process_issue_event(payload)
                logger.info(f"Successfully processed webhook payload for action: {payload.get('action', 'N/A')}")
                return payload
            except Exception as e:
                logger.error(f"Error processing webhook payload: {e}", exc_info=True)
                # エラーが発生したペイロードをDead Letter Queueに格納
                self.redis_client.rpush_event("webhook_events_dlq", payload_str)
                logger.warning(f"Webhook payload moved to DLQ: {self.webhook_queue_name}_dlq")
                return None
        else:
            logger.info("Webhook queue is empty in Redis.")
            return None

    def _process_issue_event(self, payload: dict):
        """
        Issue関連のWebhookイベントを処理し、Redisキャッシュを更新します。
        このメソッドは、Issue #169 の完了条件「イベントの `action` (`opened`, `edited`, `closed` など) に応じて、Redis上のIssueデータを適切に作成、更新、削除できること」を満たします。
        """
        action = payload.get("action")
        issue = payload.get("issue")

        if not issue:
            logger.warning(f"Issue data not found in payload for action: {action}")
            return

        issue_id = issue.get("id")
        if not issue_id:
            logger.warning(f"Issue ID not found in payload for action: {action}")
            return

        if action in ["opened", "edited", "reopened"]:
            # Issueの作成または更新
            self.redis_client.set_issue(str(issue_id), json.dumps(issue))
            logger.info(f"Issue {issue_id} {action} and cached in Redis.")
        elif action == "closed":
            # Issueの削除
            self.redis_client.delete_issue(str(issue_id))
            logger.info(f"Issue {issue_id} {action} and removed from Redis cache.")
        elif action == "deleted":
            # Issueの削除
            self.redis_client.delete_issue(str(issue_id))
            logger.info(f"Issue {issue_id} {action} and removed from Redis cache.")
        else:
            logger.info(f"Unhandled webhook action: {action}. No cache update performed.")
=======
        """
        payload_str = json.dumps(payload)
        self.redis_client.rpush_event(self.webhook_queue_name, payload_str)
        logger.info(
            f"Webhook payload enqueued to Redis. Queue: {self.webhook_queue_name}"
        )
>>>>>>> b285ef92
<|MERGE_RESOLUTION|>--- conflicted
+++ resolved
@@ -2,12 +2,8 @@
 import hmac
 import json
 import logging
-<<<<<<< HEAD
-import json
-=======
 import os
 
->>>>>>> b285ef92
 from github_broker.infrastructure.redis_client import RedisClient
 
 logger = logging.getLogger(__name__)
@@ -45,72 +41,9 @@
     def enqueue_payload(self, payload: dict):
         """
         受信したWebhookペイロードをRedisキューに格納します。
-<<<<<<< HEAD
-        """
-        payload_str = json.dumps(payload)
-        self.redis_client.rpush_event(self.webhook_queue_name, payload_str)
-        logger.info(f"Webhook payload enqueued to Redis. Queue: {self.webhook_queue_name}")
-
-    def process_next_payload(self) -> dict | None:
-        """
-        Redisキューから次のペイロードを取り出して処理します。（非同期処理のプレースホルダー）
-        このメソッドは、Issue #169 の完了条件「キューからWebhookイベントを取り出すコンシューマーが実装されていること」を満たします。
-        また、エラー発生時にはDead Letter Queueに格納することで、リトライ機構を考慮しています。
-        """
-        payload_str = self.redis_client.lpop_event(self.webhook_queue_name)
-        if payload_str:
-            payload = json.loads(payload_str)
-            logger.info(f"Processing webhook payload: {payload.get('action', 'N/A')}")
-            try:
-                self._process_issue_event(payload)
-                logger.info(f"Successfully processed webhook payload for action: {payload.get('action', 'N/A')}")
-                return payload
-            except Exception as e:
-                logger.error(f"Error processing webhook payload: {e}", exc_info=True)
-                # エラーが発生したペイロードをDead Letter Queueに格納
-                self.redis_client.rpush_event("webhook_events_dlq", payload_str)
-                logger.warning(f"Webhook payload moved to DLQ: {self.webhook_queue_name}_dlq")
-                return None
-        else:
-            logger.info("Webhook queue is empty in Redis.")
-            return None
-
-    def _process_issue_event(self, payload: dict):
-        """
-        Issue関連のWebhookイベントを処理し、Redisキャッシュを更新します。
-        このメソッドは、Issue #169 の完了条件「イベントの `action` (`opened`, `edited`, `closed` など) に応じて、Redis上のIssueデータを適切に作成、更新、削除できること」を満たします。
-        """
-        action = payload.get("action")
-        issue = payload.get("issue")
-
-        if not issue:
-            logger.warning(f"Issue data not found in payload for action: {action}")
-            return
-
-        issue_id = issue.get("id")
-        if not issue_id:
-            logger.warning(f"Issue ID not found in payload for action: {action}")
-            return
-
-        if action in ["opened", "edited", "reopened"]:
-            # Issueの作成または更新
-            self.redis_client.set_issue(str(issue_id), json.dumps(issue))
-            logger.info(f"Issue {issue_id} {action} and cached in Redis.")
-        elif action == "closed":
-            # Issueの削除
-            self.redis_client.delete_issue(str(issue_id))
-            logger.info(f"Issue {issue_id} {action} and removed from Redis cache.")
-        elif action == "deleted":
-            # Issueの削除
-            self.redis_client.delete_issue(str(issue_id))
-            logger.info(f"Issue {issue_id} {action} and removed from Redis cache.")
-        else:
-            logger.info(f"Unhandled webhook action: {action}. No cache update performed.")
-=======
         """
         payload_str = json.dumps(payload)
         self.redis_client.rpush_event(self.webhook_queue_name, payload_str)
         logger.info(
             f"Webhook payload enqueued to Redis. Queue: {self.webhook_queue_name}"
-        )
->>>>>>> b285ef92
+        )