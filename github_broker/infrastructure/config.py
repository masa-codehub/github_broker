import os

from pydantic_settings import BaseSettings, SettingsConfigDict


class Settings(BaseSettings):
    # Pydantic-settingsの設定
    model_config = SettingsConfigDict(
        env_file=".env",
        env_file_encoding="utf-8",
        # Docker Secretsのパスを指定
        secrets_dir="/run/secrets" if os.path.exists("/run/secrets") else None,
        extra="ignore",
    )

    # 機密情報 (Docker Secretsから読み込む)
    GITHUB_TOKEN: str

    BROKER_PORT: int = 8000
    GITHUB_REPOSITORY: str
    REDIS_HOST: str = "localhost"
    REDIS_PORT: int = 6379
    REDIS_DB: int = 0
    GITHUB_INDEXING_WAIT_SECONDS: int = 15
    TESTING: bool = False
    POLLING_INTERVAL_SECONDS: int = 10 * 60
    LONG_POLLING_CHECK_INTERVAL: int = 5
<<<<<<< HEAD
    FIX_TASK_REDIS_TIMEOUT: int = 3600
=======
    FIX_TASK_REDIS_TIMEOUT: int = 86400
>>>>>>> 803646b3
    GEMINI_EXECUTOR_PROMPT_FILE: str = (
        "github_broker/infrastructure/prompts/gemini_executor.yml"
    )<|MERGE_RESOLUTION|>--- conflicted
+++ resolved
@@ -25,11 +25,7 @@
     TESTING: bool = False
     POLLING_INTERVAL_SECONDS: int = 10 * 60
     LONG_POLLING_CHECK_INTERVAL: int = 5
-<<<<<<< HEAD
-    FIX_TASK_REDIS_TIMEOUT: int = 3600
-=======
     FIX_TASK_REDIS_TIMEOUT: int = 86400
->>>>>>> 803646b3
     GEMINI_EXECUTOR_PROMPT_FILE: str = (
         "github_broker/infrastructure/prompts/gemini_executor.yml"
     )