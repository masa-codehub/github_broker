--- conflicted
+++ resolved
@@ -1,20 +1,9 @@
 from pathlib import Path
 
-<<<<<<< HEAD
-from pydantic import BaseModel, Field
-=======
 from pydantic import Field
->>>>>>> c29bee79
 from pydantic_settings import BaseSettings, SettingsConfigDict
 
 _ENV_PATH = Path(__file__).parent.parent.parent / ".env"
-
-
-class AgentDefinition(BaseModel):
-    """エージェントの定義を表すPydanticモデル。"""
-
-    role: str = Field(..., description="The role of the agent.")
-    description: str = Field(..., description="The description of the agent.")
 
 
 class Settings(BaseSettings):
@@ -109,22 +98,5 @@
     BROKER_PORT: int = Field(8000, validation_alias="BROKER_PORT")
 
 
-<<<<<<< HEAD
-    BROKER_PORT: int = 8000
-    GITHUB_REPOSITORY: str
-    REDIS_HOST: str = "localhost"
-    REDIS_PORT: int = 6379
-    REDIS_DB: int = 0
-    GITHUB_INDEXING_WAIT_SECONDS: int = 15
-    TESTING: bool = False
-    POLLING_INTERVAL_SECONDS: int = 5 * 60
-    LONG_POLLING_CHECK_INTERVAL: int = 5
-    FIX_TASK_REDIS_TIMEOUT: int = 86400
-    GEMINI_EXECUTOR_PROMPT_FILE: str = (
-        "github_broker/infrastructure/prompts/gemini_executor.yml"
-    )
-    AGENT_DEFINITIONS: list[AgentDefinition] = []
-=======
 def get_settings() -> Settings:
-    return Settings()  # type: ignore
->>>>>>> c29bee79
+    return Settings()  # type: ignore