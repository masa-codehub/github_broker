<<<<<<< HEAD
from typing import List
=======
import os
>>>>>>> 730404f9

import punq
from redis import Redis

from github_broker.application.task_service import TaskService
<<<<<<< HEAD
from github_broker.infrastructure.agent.loader import AgentConfigLoader
from github_broker.infrastructure.agent.models import AgentDefinition, AgentConfigList
=======
from github_broker.domain.agent_config import AgentConfig
>>>>>>> 730404f9
from github_broker.infrastructure.config import Settings
from github_broker.infrastructure.executors.gemini_executor import GeminiExecutor
from github_broker.infrastructure.github_client import GitHubClient
from github_broker.infrastructure.redis_client import RedisClient

_container: punq.Container | None = None


def _load_agent_configs() -> list[AgentConfig]:
    """
    .gemini/AGENTS/ディレクトリからエージェント設定を読み込みます。
    """
    agent_definitions_path = "/app/.gemini/AGENTS"
    agent_configs = []
    try:
        for filename in os.listdir(agent_definitions_path):
            if filename.endswith(".md") and filename != "_GEMINI.md":
                role = filename.replace(".md", "")
                # descriptionはファイルの内容から取得すべきだが、ここではロール名のみを使用
                agent_configs.append(AgentConfig(role=role, description=f"Agent role: {role}"))
    except FileNotFoundError:
        # テスト環境などでファイルがない場合は空リストを返す
        return []
    return agent_configs


def _create_container() -> punq.Container:
    """
    DIコンテナを初期化し、依存関係を手動で構築して登録します。
    punqの自動解決機能は使用せず、明示的な依存性注入を行います。
    """
    container = punq.Container()

    # 1. 依存関係のトップレベルであるSettingsをインスタンス化
    settings = Settings()  # type: ignore

    # 2. Settingsを使って、下位の依存関係を構築
    redis_instance = Redis(
        host=settings.REDIS_HOST,
        port=settings.REDIS_PORT,
        db=settings.REDIS_DB,
        decode_responses=True,
    )
    try:
        owner, repo_name = settings.GITHUB_REPOSITORY.split("/")
    except ValueError as e:
        raise ValueError(
            "GITHUB_REPOSITORY in settings must be in 'owner/repo_name' format."
        ) from e
    redis_client = RedisClient(redis=redis_instance, owner=owner, repo_name=repo_name)

    github_client = GitHubClient(
        github_repository=settings.GITHUB_REPOSITORY,
        github_token=settings.GITHUB_TOKEN,
    )

    gemini_executor = GeminiExecutor(prompt_file=settings.GEMINI_EXECUTOR_PROMPT_FILE)

    # エージェント設定の読み込み
    agent_configs = _load_agent_configs()

    # 3. 構築した依存関係をすべて使ってTaskServiceをインスタンス化
    task_service = TaskService(
        redis_client=redis_client,
        github_client=github_client,
        settings=settings,
        gemini_executor=gemini_executor,
        agent_configs=agent_configs,
    )

    # 4. すべての主要なインスタンスをコンテナに登録
    container.register(Settings, instance=settings)
    container.register(RedisClient, instance=redis_client)
    container.register(GitHubClient, instance=github_client)
    container.register(GeminiExecutor, instance=gemini_executor)
    container.register(list[AgentConfig], instance=agent_configs)
    container.register(TaskService, instance=task_service)

    # 5. AgentConfigLoaderを使用してエージェント設定を読み込み、DIコンテナに登録
    agent_config_loader = AgentConfigLoader(settings=settings)
    agent_definitions = agent_config_loader.load_config()
    container.register(AgentConfigList, instance=AgentConfigList(agents=agent_definitions))

    return container


def get_container() -> punq.Container:
    """
    シングルトンDIコンテナを返します。

    コンテナがまだ初期化されていない場合は、この関数が最初の呼び出しで
    コンテナを生成します。これにより、テスト中に環境変数を設定した後に
    コンテナを初期化するなどの柔軟な対応が可能になります。
    """
    global _container
    if _container is None:
        _container = _create_container()
    return _container<|MERGE_RESOLUTION|>--- conflicted
+++ resolved
@@ -1,43 +1,17 @@
-<<<<<<< HEAD
-from typing import List
-=======
-import os
->>>>>>> 730404f9
 
 import punq
 from redis import Redis
 
 from github_broker.application.task_service import TaskService
-<<<<<<< HEAD
+from github_broker.domain.agent_config import AgentConfig
 from github_broker.infrastructure.agent.loader import AgentConfigLoader
-from github_broker.infrastructure.agent.models import AgentDefinition, AgentConfigList
-=======
-from github_broker.domain.agent_config import AgentConfig
->>>>>>> 730404f9
+from github_broker.infrastructure.agent.models import AgentConfigList
 from github_broker.infrastructure.config import Settings
 from github_broker.infrastructure.executors.gemini_executor import GeminiExecutor
 from github_broker.infrastructure.github_client import GitHubClient
 from github_broker.infrastructure.redis_client import RedisClient
 
 _container: punq.Container | None = None
-
-
-def _load_agent_configs() -> list[AgentConfig]:
-    """
-    .gemini/AGENTS/ディレクトリからエージェント設定を読み込みます。
-    """
-    agent_definitions_path = "/app/.gemini/AGENTS"
-    agent_configs = []
-    try:
-        for filename in os.listdir(agent_definitions_path):
-            if filename.endswith(".md") and filename != "_GEMINI.md":
-                role = filename.replace(".md", "")
-                # descriptionはファイルの内容から取得すべきだが、ここではロール名のみを使用
-                agent_configs.append(AgentConfig(role=role, description=f"Agent role: {role}"))
-    except FileNotFoundError:
-        # テスト環境などでファイルがない場合は空リストを返す
-        return []
-    return agent_configs
 
 
 def _create_container() -> punq.Container:
@@ -72,8 +46,13 @@
 
     gemini_executor = GeminiExecutor(prompt_file=settings.GEMINI_EXECUTOR_PROMPT_FILE)
 
-    # エージェント設定の読み込み
-    agent_configs = _load_agent_configs()
+    # 5. AgentConfigLoaderを使用してエージェント設定を読み込み、DIコンテナに登録
+    agent_config_loader = AgentConfigLoader(settings=settings)
+    agent_definitions = agent_config_loader.load_config()
+    agent_config_list = AgentConfigList(agents=agent_definitions)
+    container.register(AgentConfigList, instance=agent_config_list)
+
+    agent_configs = [AgentConfig(role=d.role, description=d.description) for d in agent_definitions]
 
     # 3. 構築した依存関係をすべて使ってTaskServiceをインスタンス化
     task_service = TaskService(
@@ -89,13 +68,7 @@
     container.register(RedisClient, instance=redis_client)
     container.register(GitHubClient, instance=github_client)
     container.register(GeminiExecutor, instance=gemini_executor)
-    container.register(list[AgentConfig], instance=agent_configs)
     container.register(TaskService, instance=task_service)
-
-    # 5. AgentConfigLoaderを使用してエージェント設定を読み込み、DIコンテナに登録
-    agent_config_loader = AgentConfigLoader(settings=settings)
-    agent_definitions = agent_config_loader.load_config()
-    container.register(AgentConfigList, instance=AgentConfigList(agents=agent_definitions))
 
     return container
 
