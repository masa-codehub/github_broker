from __future__ import annotations

from typing import cast

import punq
import redis

from github_broker.application.task_service import TaskService
from github_broker.domain.agent_config import AgentConfigList
from github_broker.infrastructure.agent.loader import AgentConfigLoader
from github_broker.infrastructure.config import Settings, get_settings
from github_broker.infrastructure.github_client import GitHubClient
from github_broker.infrastructure.redis_client import RedisClient


def create_container(settings: Settings | None = None) -> punq.Container:
    s = settings or get_settings()

    # Parse owner and repo from repository string
    try:
        owner, repo_name = s.github_agent_repository.split("/")
    except ValueError:
        raise ValueError(
            "github_agent_repository must be in the format 'owner/repo_name'"
        ) from None

    # Create clients with correct arguments
    github_client = GitHubClient(
<<<<<<< HEAD
        github_repository=settings.GITHUB_REPOSITORY,
        github_token=settings.GITHUB_TOKEN,
        redis_client=redis_client,
=======
        github_repository=s.github_agent_repository,
        github_token=s.github_personal_access_token,
>>>>>>> 3696add3
    )
    redis_instance = redis.from_url(s.redis_url, decode_responses=True)
    redis_client = RedisClient(redis=redis_instance, owner=owner, repo_name=repo_name)

    # Load agent configurations
    agent_config_loader = AgentConfigLoader()
    agent_definitions = agent_config_loader.load_from_file(s.github_agent_config_file)

    # Build container
    container = punq.Container()
    container.register(Settings, instance=s)
    container.register(GitHubClient, instance=github_client)
    container.register(RedisClient, instance=redis_client)
    container.register(AgentConfigLoader, instance=agent_config_loader)
    container.register(AgentConfigList, instance=cast(AgentConfigList, agent_definitions))
    container.register(
        TaskService,
        factory=lambda: TaskService(
            github_client=container.resolve(GitHubClient),
            redis_client=container.resolve(RedisClient),
            agent_configs=container.resolve(AgentConfigList),
        ),
    )
    return container<|MERGE_RESOLUTION|>--- conflicted
+++ resolved
@@ -26,14 +26,8 @@
 
     # Create clients with correct arguments
     github_client = GitHubClient(
-<<<<<<< HEAD
-        github_repository=settings.GITHUB_REPOSITORY,
-        github_token=settings.GITHUB_TOKEN,
-        redis_client=redis_client,
-=======
         github_repository=s.github_agent_repository,
         github_token=s.github_personal_access_token,
->>>>>>> 3696add3
     )
     redis_instance = redis.from_url(s.redis_url, decode_responses=True)
     redis_client = RedisClient(redis=redis_instance, owner=owner, repo_name=repo_name)
