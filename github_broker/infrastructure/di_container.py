--- conflicted
+++ resolved
@@ -40,8 +40,6 @@
     )
 
 # TaskServiceの登録
-from github_broker.application.webhook_service import WebhookService
-
 container.register(
     TaskService,
     instance=TaskService(
@@ -50,15 +48,10 @@
     ),
 )
 
-<<<<<<< HEAD
-# WebhookServiceの登録
-container.register(WebhookService, scope=punq.Scope.singleton)
-=======
 # IssueCacheUpdaterServiceの登録
 container.register(
     IssueCacheUpdaterService,
     instance=IssueCacheUpdaterService(
         redis_client=container.resolve(RedisClient),
     ),
-)
->>>>>>> 8426a854
+)