--- conflicted
+++ resolved
@@ -179,7 +179,6 @@
 
 def validate_frontmatter(content: str) -> list[str]:
     """
-<<<<<<< HEAD
     _in_boxファイルのYAMLフロントマターを検証します。
 
     必須キー:
@@ -191,18 +190,11 @@
 
     フロントマターに必須キーが存在し、各キーの型が正しいかを検証します。
     検証に失敗した場合はエラーメッセージのリストを返します。
-=======
-    _in_boxファイルのフロントマターを検証します。
->>>>>>> 67374de7
     """
     errors: list[str] = []
     try:
         # YAMLフロントマターを抽出
-<<<<<<< HEAD
         match = re.match(r"^---\s*\n(.*?)\n---\s*", content, re.DOTALL)
-=======
-        match = re.match(r"---\s*\n(.*?)\n---\s*\n", content, re.DOTALL)
->>>>>>> 67374de7
         if not match:
             errors.append("No YAML front matter found.")
             return errors
@@ -215,11 +207,7 @@
             return errors
 
         # 必須キーのチェック
-<<<<<<< HEAD
         required_keys = ["title"]
-=======
-        required_keys = ["title", "labels", "assignees"]
->>>>>>> 67374de7
         for key in required_keys:
             if key not in data:
                 errors.append(f"Missing required key in front matter: '{key}'")
@@ -227,18 +215,12 @@
         # キーの型チェック
         if "title" in data and not isinstance(data["title"], str):
             errors.append("'title' must be a string.")
-<<<<<<< HEAD
         elif "title" in data and not data["title"].strip():
             errors.append("'title' must be a non-empty string.")
 
         if "labels" in data and (not isinstance(data["labels"], list) or not all(isinstance(item, str) for item in data["labels"])):
             errors.append("'labels' must be a list of strings.")
         if "assignees" in data and (not isinstance(data["assignees"], list) or not all(isinstance(item, str) for item in data["assignees"])):
-=======
-        if "labels" in data and not isinstance(data["labels"], list):
-            errors.append("'labels' must be a list of strings.")
-        if "assignees" in data and not isinstance(data["assignees"], list):
->>>>>>> 67374de7
             errors.append("'assignees' must be a list of strings.")
 
     except yaml.YAMLError as e:
