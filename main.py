import logging
import os
import threading

import uvicorn

from github_broker.application.issue_cache_updater_service import (
    IssueCacheUpdaterService,
)

# `di_container`モジュールをインポートして、コンテナが初期化されるようにします。
from github_broker.infrastructure import di_container
from github_broker.interface.api import app
from github_broker.application.issue_cache_updater_service import IssueCacheUpdaterService

if __name__ == "__main__":
    logging.basicConfig(level=logging.INFO)

<<<<<<< HEAD
    # RedisClientのインスタンスを取得
    redis_client = di_container.redis_client()

    # IssueCacheUpdaterServiceを初期化し、別スレッドで実行
    issue_updater_service = IssueCacheUpdaterService(redis_client)
=======
    # IssueCacheUpdaterServiceを初期化し、別スレッドで実行
    issue_updater_service = di_container.container.resolve(IssueCacheUpdaterService)
>>>>>>> b285ef92
    updater_thread = threading.Thread(target=issue_updater_service.start)
    updater_thread.daemon = True  # メインスレッド終了時に一緒に終了
    updater_thread.start()

    # 環境変数 `BROKER_PORT` からポート番号を読み込む。指定がなければデフォルトで8080を使用。
    port = int(os.getenv("BROKER_PORT", 8080))
    github_token = os.getenv("GITHUB_TOKEN", "NOT_SET")
    github_repo = os.getenv("GITHUB_REPOSITORY", "NOT_SET")
    # print(f"GITHUB_TOKEN: {github_token}")
    print(f"GITHUB_REPOSITORY: {github_repo}")
    uvicorn.run(app, host="0.0.0.0", port=port)<|MERGE_RESOLUTION|>--- conflicted
+++ resolved
@@ -1,6 +1,5 @@
 import logging
 import os
-import threading
 
 import uvicorn
 
@@ -11,24 +10,16 @@
 # `di_container`モジュールをインポートして、コンテナが初期化されるようにします。
 from github_broker.infrastructure import di_container
 from github_broker.interface.api import app
-from github_broker.application.issue_cache_updater_service import IssueCacheUpdaterService
 
 if __name__ == "__main__":
     logging.basicConfig(level=logging.INFO)
 
-<<<<<<< HEAD
-    # RedisClientのインスタンスを取得
-    redis_client = di_container.redis_client()
-
-    # IssueCacheUpdaterServiceを初期化し、別スレッドで実行
-    issue_updater_service = IssueCacheUpdaterService(redis_client)
-=======
-    # IssueCacheUpdaterServiceを初期化し、別スレッドで実行
+    # IssueCacheUpdaterServiceを初期化し、別スreadで実行
     issue_updater_service = di_container.container.resolve(IssueCacheUpdaterService)
->>>>>>> b285ef92
-    updater_thread = threading.Thread(target=issue_updater_service.start)
-    updater_thread.daemon = True  # メインスレッド終了時に一緒に終了
-    updater_thread.start()
+    # updater_thread = threading.Thread(target=issue_updater_service.start)
+    # updater_thread.daemon = True  # メインスレッド終了時に一緒に終了
+    # updater_thread.start()
+    issue_updater_service.start()
 
     # 環境変数 `BROKER_PORT` からポート番号を読み込む。指定がなければデフォルトで8080を使用。
     port = int(os.getenv("BROKER_PORT", 8080))
