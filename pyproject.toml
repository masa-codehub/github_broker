# ===================================================================
# 1. ビルドシステムの設定 (ほぼ常にこのままでOK)
# ===================================================================
# pipがこのプロジェクトをどのようにビルド・インストールすればよいかを定義します。
[build-system]
requires = ["setuptools>=61.0"]
build-backend = "setuptools.build_meta"

# ===================================================================
# 2. プロジェクトの基本情報
# ===================================================================
# パッケージの「名札」となる部分です。
[project]
name = "github_broker"
version = "0.1.0"
authors = [
  { name="Your Name", email="your@email.com" },
]
description = ""
readme = "README.md"
requires-python = ">=3.13"
classifiers = [
    "Programming Language :: Python :: 3",
    "License :: OSI Approved :: MIT License",
    "Operating System :: OS Independent",
]
# --- プロジェクトが動作するために必要なライブラリ ---
dependencies = [
    "fastapi",
    "google-generativeai",
    "punq",
    "pydantic",
    "PyGithub",
    "pyyaml",
    "redis",
    "requests",
    "uvicorn[standard]",
    "pydantic-settings",
]

# ===================================================================
# 3. 開発・テスト時にのみ必要なライブラリ (推奨)
# ===================================================================
# これらはパッケージの利用者には不要ですが、開発には必要です。
# pip install -e .[test] のようにインストールします。
[project.optional-dependencies]
test = [
    "pytest",
    "pytest-cov", # テストカバレッジを計測するツール
    "httpx",
    "trio",
<<<<<<< HEAD
    "pytest-xdist", # 並列テスト用
=======
    "pytest-xdist", # テストの並列実行を可能にする
>>>>>>> cb2d5955
]
dev = [
    "ruff==0.6.0",          # 高速なリンター兼フォーマッター
    "mypy==1.10.1",          # 型チェッカー
    "pytest",
    "pytest-cov",
    "pre-commit",    # Git フック管理
    "httpx",
    "types-PyYAML",
    "types-requests",
    "types-redis",
    "trio",
<<<<<<< HEAD
    "pytest-xdist", # 並列テスト用
=======
    "pytest-xdist",
>>>>>>> cb2d5955
]
ml = [
    "scikit-learn",  # 機械学習ライブラリ
    "matplotlib",    # グラフ描画
    "seaborn",       # 統計グラフ
]

# ===================================================================
# 4. ツールごとの設定
# ===================================================================

# --- Black (コードフォーマッター) の設定 ---
[tool.black]
line-length = 88
target-version = ["py313"]
include = ".pyi?$"
extend-exclude = '''
/( 
  # ディレクトリを除外
  \\.eggs
  | \\.git
  | \\.hg
  | \\.mypy_cache
  | \\.tox
  | \\.venv
  | _build
  | buck-out
  | build
  | dist
)/'''

# --- Ruff (高速リンター) の設定 ---
[tool.ruff]
line-length = 88
target-version = "py313"

[tool.ruff.lint]
# 有効にするルールセット
select = [
    "E",   # pycodestyle errors
    "W",   # pycodestyle warnings
    "F",   # pyflakes
    "I",   # isort
    "B",   # flake8-bugbear
    "C4",  # flake8-comprehensions
    "UP",  # pyupgrade
    "N",   # pep8-naming
    "T20", # flake8-print
    "SIM", # flake8-simplify
    "RET", # flake8-return
    "ERA", # eradicate
]

# 無視するルール
ignore = [
    "E501",  # line too long (Blackが処理)
    "B008",  # do not perform function calls in argument defaults
    "C901",  # too complex
]

# ファイル毎の除外設定
[tool.ruff.lint.per-file-ignores]
"tests/*" = ["N802", "N803"]  # テストでは関数名・変数名の制約を緩和

# --- pytestの設定 ---
[tool.pytest.ini_options]
# 最小バージョン指定
minversion = "6.0"

# テストディレクトリの指定
testpaths = ["tests"]

# テストファイルのパターン
python_files = ["test_*.py", "*_test.py"]

# テストクラスのパターン
python_classes = ["Test*"]

# テストメソッドのパターン
python_functions = ["test_*"]

# PYTHONPATHの設定（プロジェクトルートを含める）
pythonpath = "."

# 警告フィルター
filterwarnings = [
    "ignore::DeprecationWarning",
    "ignore::PendingDeprecationWarning",
    "ignore::UserWarning",
]

# 出力設定
addopts = "-v --tb=short --strict-markers --cov=github_broker --cov-report=term-missing -n auto"
asyncio_mode = "auto"

# カスタムマーカーの定義
markers = [
    "slow: marks tests as slow (deselect with '-m \"not slow\"')",
    "integration: marks tests as integration tests",
    "unit: marks tests as unit tests",
]

# テストセッション終了時の動作
junit_family = "xunit2"

# --- setuptoolsの設定 (パッケージを自動検出させる) ---
[tool.setuptools.packages.find]
where = ["."]
include = ["github_broker*"]  # "github_broker"で始まるディレクトリをパッケージとして含める
exclude = ["tests*"]  # "tests"ディレクトリはパッケージに含めない

# --- mypyの設定 ---
[tool.mypy]
python_version = "3.13"
ignore_missing_imports = false

[[tool.mypy.overrides]]
module = "punq"
ignore_missing_imports = true<|MERGE_RESOLUTION|>--- conflicted
+++ resolved
@@ -49,11 +49,7 @@
     "pytest-cov", # テストカバレッジを計測するツール
     "httpx",
     "trio",
-<<<<<<< HEAD
-    "pytest-xdist", # 並列テスト用
-=======
     "pytest-xdist", # テストの並列実行を可能にする
->>>>>>> cb2d5955
 ]
 dev = [
     "ruff==0.6.0",          # 高速なリンター兼フォーマッター
@@ -66,11 +62,7 @@
     "types-requests",
     "types-redis",
     "trio",
-<<<<<<< HEAD
-    "pytest-xdist", # 並列テスト用
-=======
     "pytest-xdist",
->>>>>>> cb2d5955
 ]
 ml = [
     "scikit-learn",  # 機械学習ライブラリ
@@ -90,12 +82,12 @@
 extend-exclude = '''
 /( 
   # ディレクトリを除外
-  \\.eggs
-  | \\.git
-  | \\.hg
-  | \\.mypy_cache
-  | \\.tox
-  | \\.venv
+  \.eggs
+  | \.git
+  | \.hg
+  | \.mypy_cache
+  | \.tox
+  | \.venv
   | _build
   | buck-out
   | build
