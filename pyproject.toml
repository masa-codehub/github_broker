--- conflicted
+++ resolved
@@ -61,12 +61,9 @@
     "types-requests",
     "types-redis",
     "trio",
-<<<<<<< HEAD
     "commitizen",
-=======
     "python-semantic-release",
     "build",
->>>>>>> 28e7a2f9
 ]
 ml = [
     "scikit-learn",  # 機械学習ライブラリ
@@ -83,20 +80,20 @@
 line-length = 88
 target-version = ["py313"]
 include = ".pyi?$"
-extend-exclude = '''
+extend-exclude = """
 /( 
   # ディレクトリを除外
-  \\.eggs
-  | \\.git
-  | \\.hg
-  | \\.mypy_cache
-  | \\.tox
-  | \\.venv
+  \.eggs
+  | \.git
+  | \.hg
+  | \.mypy_cache
+  | \.tox
+  | \.venv
   | _build
   | buck-out
   | build
   | dist
-)/'''
+)/"""
 
 # --- Ruff (高速リンター) の設定 ---
 [tool.ruff]
@@ -174,37 +171,4 @@
 
 # --- setuptoolsの設定 (パッケージを自動検出させる) ---
 [tool.setuptools.packages.find]
-where = ["."]
-include = ["github_broker*"]  # "github_broker"で始まるディレクトリをパッケージとして含める
-exclude = ["tests*"]  # "tests"ディレクトリはパッケージに含めない
-
-# --- mypyの設定 ---
-[tool.mypy]
-python_version = "3.13"
-ignore_missing_imports = false
-
-[[tool.mypy.overrides]]
-module = "punq"
-ignore_missing_imports = true
-
-<<<<<<< HEAD
-[tool.commitizen]
-name = "cz_conventional_commits"
-tag_format = "v$version"
-version_scheme = "semver"
-version_provider = "commitizen"
-major_version_zero = true
-=======
-[tool.semantic_release]
-version_variable = "pyproject.toml:version"
-branch = "main"
-upload_to_pypi = false
-upload_to_release = true
-build_command = "python -m build"
-commit_parser = "semantic_release.commit_parser.scipy_parser"
-
-[tool.semantic_release.commit_parser_options]
-allowed_tags = ["build", "chore", "ci", "docs", "feat", "fix", "perf", "style", "refactor", "test", "epic", "story"]
-minor_tags = ["feat", "epic"]
-patch_tags = ["fix", "story"]
->>>>>>> 28e7a2f9
+where = [".