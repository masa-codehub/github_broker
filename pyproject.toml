# ===================================================================
# 1. ビルドシステムの設定 (ほぼ常にこのままでOK)
# ===================================================================
# pipがこのプロジェクトをどのようにビルド・インストールすればよいかを定義します。
[build-system]
requires = ["setuptools>=61.0"]
build-backend = "setuptools.build_meta"

# ===================================================================
# 2. プロジェクトの基本情報
# ===================================================================
# パッケージの「名札」となる部分です。
[project]
name = "github_broker"
version = "0.1.0"
authors = [
  { name="Your Name", email="your@email.com" },
]
description = ""
readme = "README.md"
requires-python = ">=3.13"
classifiers = [
    "Programming Language :: Python :: 3",
    "License :: OSI Approved :: MIT License",
    "Operating System :: OS Independent",
]
# --- プロジェクトが動作するために必要なライブラリ ---
dependencies = [
    "fastapi",
    "google-generativeai",
    "punq",
    "pydantic",
    "PyGithub",
    "pyyaml",
    "redis",
    "requests",
    "uvicorn[standard]",
    "pydantic-settings",
]

# ===================================================================
# 3. 開発・テスト時にのみ必要なライブラリ (推奨)
# ===================================================================
# これらはパッケージの利用者には不要ですが、開発には必要です。
# pip install -e .[test] のようにインストールします。
[project.optional-dependencies]
test = [
    "pytest",
    "pytest-cov", # テストカバレッジを計測するツール
    "httpx",
    "trio",
    "pytest-xdist", # テストの並列実行を可能にする
]
dev = [
    "ruff==0.6.0",          # 高速なリンター兼フォーマッター
    "mypy==1.10.1",          # 型チェッカー
    "pytest",
    "pytest-cov",
    "pre-commit",    # Git フック管理
    "httpx",
    "types-PyYAML",
    "types-requests",
    "types-redis",
    "trio",
<<<<<<< HEAD
    "pytest-xdist",
=======
    "commitizen",
    "python-semantic-release",
    "build",
>>>>>>> 79611dfa
]
ml = [
    "scikit-learn",  # 機械学習ライブラリ
    "matplotlib",    # グラフ描画
    "seaborn",       # 統計グラフ
]

# ===================================================================
# 4. ツールごとの設定
# ===================================================================

# --- Black (コードフォーマッター) の設定 ---
[tool.black]
line-length = 88
target-version = ["py313"]
include = ".pyi?$"
extend-exclude = """
/( 
  # ディレクトリを除外
<<<<<<< HEAD
  \.eggs
  | \.git
  | \.hg
  | \.mypy_cache
  | \.tox
  | \.venv
  | _build
=======
  \\.eggs
  | \\.git
  | \\.hg
  | \\.mypy_cache
  | \\.tox
  | \\.venv
  | \\_build
>>>>>>> 79611dfa
  | buck-out
  | build
  | dist
)/"""

# --- Ruff (高速リンター) の設定 ---
[tool.ruff]
line-length = 88
target-version = "py313"

[tool.ruff.lint]
# 有効にするルールセット
select = [
    "E",   # pycodestyle errors
    "W",   # pycodestyle warnings
    "F",   # pyflakes
    "I",   # isort
    "B",   # flake8-bugbear
    "C4",  # flake8-comprehensions
    "UP",  # pyupgrade
    "N",   # pep8-naming
    "T20", # flake8-print
    "SIM", # flake8-simplify
    "RET", # flake8-return
    "ERA", # eradicate
]

# 無視するルール
ignore = [
    "E501",  # line too long (Blackが処理)
    "B008",  # do not perform function calls in argument defaults
    "C901",  # too complex
]

# ファイル毎の除外設定
[tool.ruff.lint.per-file-ignores]
"tests/*" = ["N802", "N803"]  # テストでは関数名・変数名の制約を緩和

# --- pytestの設定 ---
[tool.pytest.ini_options]
# 最小バージョン指定
minversion = "6.0"

# テストディレクトリの指定
testpaths = ["tests"]

# テストファイルのパターン
python_files = ["test_*.py", "*_test.py"]

# テストクラスのパターン
python_classes = ["Test*"]

# テストメソッドのパターン
python_functions = ["test_*"]

# PYTHONPATHの設定（プロジェクトルートを含める）
pythonpath = "."

# 警告フィルター
filterwarnings = [
    "ignore::DeprecationWarning",
    "ignore::PendingDeprecationWarning",
    "ignore::UserWarning",
]

# 出力設定
addopts = "-v --tb=short --strict-markers --cov=github_broker --cov-report=term-missing -n auto"
asyncio_mode = "auto"

# カスタムマーカーの定義
markers = [
    "slow: marks tests as slow (deselect with '-m \"not slow\"')",
    "integration: marks tests as integration tests",
    "unit: marks tests as unit tests",
]

# テストセッション終了時の動作
junit_family = "xunit2"

# --- setuptoolsの設定 (パッケージを自動検出させる) ---
[tool.setuptools.packages.find]
where = ["."]
include = ["github_broker*"]
exclude = ["tests*"]

# --- mypyの設定 ---
[tool.mypy]
python_version = "3.13"
ignore_missing_imports = false

[[tool.mypy.overrides]]
module = "punq"
ignore_missing_imports = true<|MERGE_RESOLUTION|>--- conflicted
+++ resolved
@@ -62,13 +62,10 @@
     "types-requests",
     "types-redis",
     "trio",
-<<<<<<< HEAD
     "pytest-xdist",
-=======
     "commitizen",
     "python-semantic-release",
     "build",
->>>>>>> 79611dfa
 ]
 ml = [
     "scikit-learn",  # 機械学習ライブラリ
@@ -85,30 +82,20 @@
 line-length = 88
 target-version = ["py313"]
 include = ".pyi?$"
-extend-exclude = """
+extend-exclude = '''
 /( 
   # ディレクトリを除外
-<<<<<<< HEAD
-  \.eggs
-  | \.git
-  | \.hg
-  | \.mypy_cache
-  | \.tox
-  | \.venv
-  | _build
-=======
   \\.eggs
   | \\.git
   | \\.hg
   | \\.mypy_cache
   | \\.tox
   | \\.venv
-  | \\_build
->>>>>>> 79611dfa
+  | _build
   | buck-out
   | build
   | dist
-)/"""
+)/'''
 
 # --- Ruff (高速リンター) の設定 ---
 [tool.ruff]
