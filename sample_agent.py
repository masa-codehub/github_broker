import logging
import os
import shlex
import subprocess
import time

from github_broker import AgentClient

# --- ロギング設定 ---
logging.basicConfig(
    level=logging.INFO, format="%(asctime)s - %(levelname)s - %(message)s"
)
# --------------------


def main(run_once=False):
    """エージェントのメイン実行ループ。"""
    # --- エージェントの設定 ---
    agent_id = os.getenv("AGENT_NAME", "sample-agent-001")
    host = os.getenv("BROKER_HOST", "localhost")
    port = int(os.getenv("BROKER_PORT", 8080))
<<<<<<< HEAD
    gemini_log_dir = os.getenv("MESSAGE_DIR", "/app/logs")
    gemini_model = os.getenv("GEMINI_MODEL", "gemini-2.5-flash")
=======

>>>>>>> 77e9f0f6
    agent_role = os.getenv("AGENT_ROLE", "BACKENDCODER")
    # --------------------------

    logging.info(f"エージェント '{agent_id}' を開始します。")
    logging.info(f"サーバー {host}:{port} に接続しています。")
    logging.info(f"ロール: {agent_role}")
    logging.info("-" * 30)

    # AgentClientを初期化
    client = AgentClient(agent_id=agent_id, agent_role=agent_role, host=host, port=port)

    while True:
        try:
            logging.info("サーバーに新しいタスクをリクエストしています...")
            assigned_task = client.request_task()

            if assigned_task:
                logging.info(
                    f"新しいタスクが割り当てられました: #{assigned_task.get('issue_id')} - {assigned_task.get('title')}"
                )
<<<<<<< HEAD
                assigned_task["agent_id"] = agent_id
                executor.execute(assigned_task)
=======

                prompt = assigned_task.get("prompt")
                if prompt:
                    # SECURITY WARNING:
                    # The following code executes the 'prompt' string as a shell command.
                    # It uses shlex.split() to safely parse the command and avoid shell injection vulnerabilities.
                    # However, the command itself comes from a remote server and could be arbitrary.
                    # This code assumes that the 'prompt' comes from a trusted source.
                    # DO NOT use this pattern with untrusted input.
                    logging.info("プロンプトを実行しています...")
                    try:
                        result = subprocess.run(
                            shlex.split(prompt),
                            text=True,
                            capture_output=True,
                            check=True,
                        )
                        logging.info(f"プロンプト実行結果 (stdout):\n{result.stdout}")
                        if result.stderr:
                            logging.warning(
                                f"プロンプト実行結果 (stderr):\n{result.stderr}"
                            )
                    except subprocess.CalledProcessError as e:
                        logging.error(f"プロンプトの実行中にエラーが発生しました: {e}")
                        logging.error(f"stdout: {e.stdout}")
                        logging.error(f"stderr: {e.stderr}")
                else:
                    logging.warning(
                        "割り当てられたタスクにプロンプトが含まれていません。"
                    )

>>>>>>> 77e9f0f6
                logging.info("タスクの実行プロセスが完了しました。")
                if run_once:
                    break
                time.sleep(5)
            else:
                logging.info("利用可能なタスクがありません。30分後に再試行します。")
                if run_once:
                    break
                time.sleep(30 * 60)

        except Exception as e:
            logging.error(f"エラーが発生しました: {e}。60分後に再試行します...")
            if run_once:
                break
            time.sleep(60 * 60)


if __name__ == "__main__":
    main()<|MERGE_RESOLUTION|>--- conflicted
+++ resolved
@@ -19,12 +19,6 @@
     agent_id = os.getenv("AGENT_NAME", "sample-agent-001")
     host = os.getenv("BROKER_HOST", "localhost")
     port = int(os.getenv("BROKER_PORT", 8080))
-<<<<<<< HEAD
-    gemini_log_dir = os.getenv("MESSAGE_DIR", "/app/logs")
-    gemini_model = os.getenv("GEMINI_MODEL", "gemini-2.5-flash")
-=======
-
->>>>>>> 77e9f0f6
     agent_role = os.getenv("AGENT_ROLE", "BACKENDCODER")
     # --------------------------
 
@@ -45,10 +39,6 @@
                 logging.info(
                     f"新しいタスクが割り当てられました: #{assigned_task.get('issue_id')} - {assigned_task.get('title')}"
                 )
-<<<<<<< HEAD
-                assigned_task["agent_id"] = agent_id
-                executor.execute(assigned_task)
-=======
 
                 prompt = assigned_task.get("prompt")
                 if prompt:
@@ -80,7 +70,6 @@
                         "割り当てられたタスクにプロンプトが含まれていません。"
                     )
 
->>>>>>> 77e9f0f6
                 logging.info("タスクの実行プロセスが完了しました。")
                 if run_once:
                     break
