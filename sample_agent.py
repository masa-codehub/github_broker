--- conflicted
+++ resolved
@@ -49,24 +49,7 @@
 
                 prompt = assigned_task.get("prompt")
                 if prompt:
-<<<<<<< HEAD
-                    # geminiコマンドの存在を確認
-                    if not shutil.which("gemini"):
-                        logging.error(
-                            "'gemini' command not found. Please ensure the Gemini CLI is installed and in your PATH."
-                        )
-                        continue
-
-                    # promptをサニタイズし、コマンドを構築
-                    safe_prompt = (
-                        prompt.replace("\n", " ").replace("\r", " ").replace("\x00", "")
-                    )
-                    command = ["gemini", "cli", "-p", "--", safe_prompt]
-
-                    logging.info("gemini cli コマンドを実行しています...")
-=======
                     logging.info("プロンプトを実行しています...")
->>>>>>> 52ddb049
                     try:
                         # promptをサニタイズし、コマンドインジェクションを防ぐ
                         safe_prompt = (
