--- conflicted
+++ resolved
@@ -1,6 +1,6 @@
 import os
+import re
 import sys
-import re
 from pathlib import Path
 
 FILENAME_PREFIXES = {
@@ -103,11 +103,6 @@
 
 def validate_adr_summary_regex(filepath: str):
     errors = []
-    path = Path(filepath)
-    # Only validate files under docs/adr
-    if not (path.parts[0] == "docs" and path.parts[1] == "adr"):
-        return []
-
     try:
         with open(filepath, encoding="utf-8") as f:
             content = f.readlines()
@@ -117,8 +112,19 @@
     # Find the line after "# 概要 / Summary"
     try:
         summary_index = [i for i, line in enumerate(content) if line.strip() == "# 概要 / Summary"][0]
-        # Check the line immediately following the section header
-        summary_line = content[summary_index + 1].strip()
+
+        summary_line = ""
+        # Find the first non-empty line after the header
+        for line in content[summary_index + 1:]:
+            stripped_line = line.strip()
+            if stripped_line:
+                summary_line = stripped_line
+                break
+
+        if not summary_line:
+            errors.append(f"File '{filepath}' has no summary content after '# 概要 / Summary' header.")
+            return errors
+
     except IndexError:
         # Required sections validation will catch missing "# 概要 / Summary"
         return []
@@ -147,6 +153,8 @@
                     filepath = Path(root) / file
                     try:
                         all_errors.extend(validate_required_sections(str(filepath), sections))
+                        if target_path_str == "docs/adr":
+                            all_errors.extend(validate_adr_summary_regex(str(filepath)))
                     except Exception as e:
                         all_errors.append(f"Internal Error validating {filepath}: {e}")
 
@@ -159,15 +167,6 @@
                     filepath = Path(root) / file
                     try:
                         all_errors.extend(validate_filename_and_folder_structure(str(filepath)))
-<<<<<<< HEAD
-                        all_errors.extend(validate_required_sections(str(filepath), sections))
-                        
-                        # ADR specific validation
-                        if target_path == "docs/adr":
-                            all_errors.extend(validate_adr_summary_regex(str(filepath)))
-                            
-=======
->>>>>>> af130808
                     except Exception as e:
                         all_errors.append(f"Internal Error validating {filepath}: {e}")
 
