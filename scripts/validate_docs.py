--- conflicted
+++ resolved
@@ -1,178 +1,96 @@
-import os
+import argparse
 import sys
 from pathlib import Path
 
 from github_broker.infrastructure.document_validation.document_validator import (
-<<<<<<< HEAD
-    validate_adr_summary_format,
-=======
     DocumentType,
+    find_target_files,
     get_required_headers,
     validate_adr_meta,
+    validate_adr_summary_format,
     validate_design_doc_overview,
+    validate_filename_prefix,
+    validate_folder_structure,
     validate_sections,
->>>>>>> ba18c60a
 )
 
-FILENAME_PREFIXES = {
-    "epic-": "plans",
-    "story-": "plans/stories",
-    "task-": "plans/tasks",
-}
 
-<<<<<<< HEAD
-REQUIRED_SECTIONS = {
-    "docs/adr": [
-        "# 概要 / Summary",
-        "- Status:",
-        "- Date:",
-        "## 状況 / Context",
-        "## 決定 / Decision",
-        "## 結果 / Consequences",
-        "### メリット (Positive consequences)",
-        "### デメリット (Negative consequences)",
-        "## 検証基準 / Verification Criteria",
-        "## 実装状況 / Implementation Status",
-    ],
-    "docs/design-docs": [
-        "# 概要 / Overview",
-        "## ゴール / Goals",
-        "## 設計 / Design",
-        "## 考慮事項 / Considerations",
-    ],
-}
+def main():
+    """Main function to validate all documents."""
+    parser = argparse.ArgumentParser(
+        description="Validate documentation files.",
+        formatter_class=argparse.RawTextHelpFormatter,
+    )
+    parser.add_argument(
+        "files",
+        nargs="*",
+        help="""Optional list of files to validate.
+If not provided, all relevant documents will be validated.""",
+    )
+    args = parser.parse_args()
 
-=======
->>>>>>> ba18c60a
+    if args.files:
+        files_to_validate = [Path(f) for f in args.files]
+    else:
+        files_to_validate = [Path(f) for f in find_target_files(".")]
 
-
-
-
-def validate_filename_and_folder_structure(filepath: str):
-    path = Path(filepath)
-
-    # Check if the file is under 'plans' directory (first part of the path)
-    if "plans" not in path.parts:
-        return []
-
-    errors = []
-    basename = path.name
-
-    # ファイル名のプレフィックス検証
-    matched_prefix = False
-    for prefix, expected_dir in FILENAME_PREFIXES.items():
-        if basename.startswith(prefix):
-            matched_prefix = True
-
-            # フォルダ構造検証
-            if prefix == "epic-":
-                # epic-*.md は plans/ の直下のサブディレクトリにあるべき (plans/adr-XXX/epic-XXX.md)
-                if len(path.parts) != 3:
-                    errors.append(
-                        f"File '{filepath}' with prefix '{prefix}' must be in a subdirectory directly under 'plans/' (e.g., plans/adr-XXX/)."
-                    )
-            elif prefix in ("story-", "task-"):
-                # story-*.md は plans/*/stories/ に、 task-*.md は plans/*/tasks/ にあるべき
-                # path.parent.name が 'stories' または 'tasks' であることを確認
-                expected_parent_name = expected_dir.split('/')[-1] # 'stories' or 'tasks'
-                if path.parent.name != expected_parent_name:
-                    errors.append(
-                        f"File '{filepath}' with prefix '{prefix}' must be in a '{expected_parent_name}/' subdirectory under 'plans/'."
-                    )
-            break
-
-    if not matched_prefix:
-        # plans 配下でプレフィックスがないファイルはエラー
-        errors.append(
-            f"File '{filepath}' in 'plans/' must start with one of {list(FILENAME_PREFIXES.keys())}."
-        )
-
-    return errors
-
-
-<<<<<<< HEAD
-def validate_required_sections(filepath: str, content: str, sections: list[str]):
-    errors = []
-    for section in sections:
-        if section not in content:
-            errors.append(
-                f"File '{filepath}' is missing required section: '{section}'."
-            )
-    return errors
-
-
-=======
->>>>>>> ba18c60a
-def main():
     all_errors = []
 
-    # 1. ADR と Design Doc のセクション検証
-    for target_path_str, doc_type in [
-        ("docs/adr", DocumentType.ADR),
-        ("docs/design-docs", DocumentType.DESIGN_DOC),
-    ]:
-        required_sections = get_required_headers(doc_type)
-        if not required_sections:
-            continue
-        target_path_obj = Path(target_path_str)
-        if not target_path_obj.exists() or not target_path_obj.is_dir():
-            continue
-        for root, _, files in os.walk(target_path_obj):
-            for file in files:
-                if file.endswith(".md"):
-                    filepath = Path(root) / file
-                    try:
-                        with open(filepath, encoding="utf-8") as f:
-                            content = f.read()
-<<<<<<< HEAD
-                        all_errors.extend(
-                            validate_required_sections(str(filepath), content, sections)
+    for filepath in files_to_validate:
+        try:
+            # 1. plans ディレクトリのファイル名とフォルダ構造検証
+            if "plans" in str(filepath):
+                if not validate_filename_prefix(str(filepath), "."):
+                    all_errors.append(f"File '{filepath}' has an invalid filename prefix.")
+                if not validate_folder_structure(str(filepath), "."):
+                    all_errors.append(f"File '{filepath}' is in the wrong folder.")
+
+            # 2. ADR と Design Doc のセクション検証
+            doc_type = None
+            if "docs/adr" in str(filepath):
+                doc_type = DocumentType.ADR
+            elif "docs/design-docs" in str(filepath):
+                doc_type = DocumentType.DESIGN_DOC
+
+            if doc_type:
+                required_sections = get_required_headers(doc_type)
+                with open(filepath, encoding="utf-8") as f:
+                    content = f.read()
+
+                missing_sections = validate_sections(content, required_sections)
+                if missing_sections:
+                    for section in missing_sections:
+                        all_errors.append(
+                            f"File '{filepath}' is missing required section: '{section}'."
                         )
-                        if target_path_str == "docs/adr":
-                            all_errors.extend(validate_adr_summary_format(content))
-=======
-                        missing_sections = validate_sections(content, required_sections)
-                        if missing_sections:
-                            for section in missing_sections:
-                                all_errors.append(
-                                    f"File '{filepath}' is missing required section: '{section}'."
-                                )
-                        if doc_type == DocumentType.ADR:
-                            missing_meta = validate_adr_meta(content)
-                            if missing_meta:
-                                for meta in missing_meta:
-                                    all_errors.append(
-                                        f"File '{filepath}' is missing required meta field: '{meta}'."
-                                    )
-                        if (
-                            doc_type == DocumentType.DESIGN_DOC
-                            and not validate_design_doc_overview(content)
-                        ):
+
+                if doc_type == DocumentType.ADR:
+                    missing_meta = validate_adr_meta(content)
+                    if missing_meta:
+                        for meta in missing_meta:
                             all_errors.append(
-                                f"File '{filepath}' has an invalid overview section. The line after '# 概要 / Overview' must start with 'デザインドキュメント:'."
+                                f"File '{filepath}' is missing required meta field: '{meta}'."
                             )
->>>>>>> ba18c60a
-                    except Exception as e:
-                        all_errors.append(f"Internal Error validating {filepath}: {e}")
+                    if not validate_adr_summary_format(content):
+                        all_errors.append(
+                            f"File '{filepath}' has an invalid summary format. The line after '# 概要 / Summary' must start with '[ADR-xxx]'."
+                        )
 
-    # 2. plans ディレクトリのファイル名とフォルダ構造検証
-    plans_path_obj = Path("plans")
-    if plans_path_obj.exists() and plans_path_obj.is_dir():
-        for root, _, files in os.walk(plans_path_obj):
-            for file in files:
-                if file.endswith(".md"):
-                    filepath = Path(root) / file
-                    try:
-                        all_errors.extend(validate_filename_and_folder_structure(str(filepath)))
-                    except Exception as e:
-                        all_errors.append(f"Internal Error validating {filepath}: {e}")
+                if (
+                    doc_type == DocumentType.DESIGN_DOC
+                    and not validate_design_doc_overview(content)
+                ):
+                    all_errors.append(
+                        f"File '{filepath}' has an invalid overview section. The line after '# 概要 / Overview' must start with 'デザインドキュメント:'."
+                    )
+        except Exception as e:
+            all_errors.append(f"Internal Error validating {filepath}: {e}")
 
     if all_errors:
         for error in all_errors:
-            print(f"ERROR: {error}", file=sys.stderr)  # noqa: T201
+            sys.stderr.write(f"ERROR: {error}\n")
         sys.exit(1)
     else:
-        print("Document validation successful!")  # noqa: T201
         sys.exit(0)
 
 
