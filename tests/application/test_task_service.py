--- conflicted
+++ resolved
@@ -1,38 +1,41 @@
-from unittest.mock import MagicMock
+import json
+import logging
+import threading
+from datetime import UTC, datetime, timedelta
+from unittest.mock import MagicMock, patch
 
 import pytest
+from github import GithubException
 
 from github_broker.application.task_service import TaskService
 from github_broker.domain.agent_config import AgentConfigList, AgentDefinition
-from github_broker.domain.task import Task
+from github_broker.interface.models import TaskType
 
 
 @pytest.fixture
 def mock_github_client() -> MagicMock:
-    return MagicMock()
+    """GitHubクライアントのモックを提供します。"""
+    client = MagicMock()
+    client._repo_name = "test/repo"
+    return client
 
 
 @pytest.fixture
 def mock_redis_client() -> MagicMock:
+    """Redisクライアントのモックを提供します。"""
     return MagicMock()
 
 
 @pytest.fixture
 def mock_agent_configs() -> AgentConfigList:
+    """AgentConfigListのモックを提供します。"""
     return AgentConfigList(
         agents=[
-            AgentDefinition(role="test_role", persona="test_persona"),
-            AgentDefinition(role="another_role", persona="another_persona"),
+            AgentDefinition(role="BACKENDCODER", persona="Backend Coder"),
+            AgentDefinition(role="FRONTENDCODER", persona="Frontend Coder"),
         ]
     )
 
-<<<<<<< HEAD
-    agent_definitions = [
-        {"role": "BACKENDCODER", "description": "Backend Coder"},
-        {"role": "FRONTENDCODER", "description": "Frontend Coder"},
-    ]
-
-=======
 
 @pytest.fixture
 def task_service(
@@ -40,13 +43,11 @@
     mock_redis_client: MagicMock,
     mock_agent_configs: AgentConfigList,
 ) -> TaskService:
->>>>>>> c29bee79
+    """TaskServiceのテストインスタンスを提供します。"""
     return TaskService(
         github_client=mock_github_client,
-<<<<<<< HEAD
-        settings=mock_settings,
-        gemini_executor=mock_gemini_executor_instance,
-        agent_definitions=agent_definitions,
+        redis_client=mock_redis_client,
+        agent_configs=mock_agent_configs,
     )
 
 
@@ -183,10 +184,6 @@
     mock_redis_client.get_values.assert_called_once_with(issue_keys)
     mock_redis_client.acquire_lock.assert_called_once_with(
         "issue_lock_2", agent_id, timeout=600
-    )
-    task_service.gemini_executor.build_prompt.assert_called_once_with(
-        html_url=issue2["html_url"],
-        branch_name="feature/issue-2",
     )
     mock_redis_client.set_value.assert_called_once_with(
         f"agent_current_task:{agent_id}", str(issue2["number"]),
@@ -850,10 +847,6 @@
     mock_redis_client.acquire_lock.assert_called_once_with(
         "issue_lock_1", agent_id, timeout=600
     )
-    task_service.gemini_executor.build_prompt.assert_called_once_with(
-        html_url=issue["html_url"],
-        branch_name="feature/issue-1",
-    )
     mock_redis_client.set_value.assert_called_once_with(
         f"agent_current_task:{agent_id}", str(issue["number"]),
         timeout=3600
@@ -862,10 +855,10 @@
 
 @pytest.mark.unit
 @pytest.mark.anyio
-async def test_request_task_calls_gemini_executor_execute(
+async def test_request_task_gemini_response(
     task_service, mock_redis_client, mock_github_client
 ):
-    """request_taskがGeminiExecutorのexecuteメソッドを呼び出すことをテストします。"""
+    """request_taskがGeminiのレスポンスを正しく返すことをテストします。"""
     # Arrange
     agent_id = "test-agent"
     agent_role = "BACKENDCODER"
@@ -887,21 +880,12 @@
     mock_redis_client.acquire_lock.return_value = True
     task_service.get_highest_priority_label = MagicMock(return_value="P1")
 
-    # GeminiExecutorのexecuteメソッドのモックを設定
-    task_service.gemini_executor.execute.return_value = "Gemini Executor Output"
-
     # Act
     result = await task_service.request_task(agent_id=agent_id)
 
     # Assert
     assert result is not None
-    task_service.gemini_executor.execute.assert_called_once_with(
-        issue_id=issue["number"],
-        html_url=issue["html_url"],
-        branch_name="feature/issue-1",
-        prompt="Generated Prompt",
-    )
-    assert result.gemini_response == "Gemini Executor Output"
+    assert result.gemini_response == "GEMINI_EXECUTION_LOGIC_REMOVED"
 
 
 @pytest.mark.unit
@@ -1169,46 +1153,92 @@
     # Act
     candidates = task_service._find_candidates_for_any_role(issues, "P1")
 
-=======
-        redis_client=mock_redis_client,
-        agent_configs=mock_agent_configs,
-    )
-
-
-def test_task_service_initialization(
-    task_service: TaskService, mock_agent_configs: AgentConfigList
-):
-    """Tests if the TaskService correctly initializes the agent_roles."""
->>>>>>> c29bee79
-    # Assert
-    expected_roles = {
-        agent.role: agent.persona for agent in mock_agent_configs.get_all()
+    # Assert
+    if case == "review":
+        assert len(candidates) == 0
+    else:
+        assert len(candidates) == 1
+        assert candidates[0]["number"] == issue_task["number"]
+
+
+@pytest.mark.unit
+def test_create_task_candidate_stores_in_redis(task_service, mock_redis_client):
+    """create_task_candidateがTaskCandidateをRedisに正しく保存することをテストします。"""
+    # Arrange
+    issue_id = 123
+    agent_id = "test-agent"
+
+    # Act
+    task_service.create_task_candidate(issue_id, agent_id)
+
+    # Assert
+    mock_redis_client.set_value.assert_called_once()
+    call_args, call_kwargs = mock_redis_client.set_value.call_args
+    assert call_args[0] == f"task_candidate:{issue_id}:{agent_id}"
+    stored_value = json.loads(call_args[1])
+    assert stored_value["issue_id"] == issue_id
+    assert stored_value["agent_id"] == agent_id
+    assert stored_value["status"] == "pending"
+
+
+@pytest.mark.unit
+def test_poll_and_process_reviews_uses_is_open_query(task_service, mock_github_client):
+    """
+    poll_and_process_reviewsがneeds-reviewのIssueを検索する際に、
+    is:open条件を明示的に使用することをテストします。
+    """
+    # Arrange
+    mock_github_client.get_needs_review_issues_and_prs.return_value = {}
+
+    # Act
+    task_service.poll_and_process_reviews()
+
+    # Assert
+    mock_github_client.get_needs_review_issues_and_prs.assert_called_once_with()
+
+
+@pytest.mark.unit
+def test_poll_and_process_reviews_adds_label_after_timeout(
+    task_service, mock_github_client
+):
+    """
+    ポーリングサービスが、タイムアウトしたレビュー待ちPRに 'review-done' ラベルを付与することをテストします。
+    """
+    # Arrange
+    pr_number = 123
+    now = datetime.now(UTC)
+    pr_created_time = now - timedelta(
+        minutes=task_service.REVIEW_TIMEOUT_MINUTES + 1
+    )
+    mock_pr = create_mock_pr(number=pr_number, created_at=pr_created_time)
+
+    # 新しいメソッドのモック設定
+    mock_github_client.get_needs_review_issues_and_prs.return_value = {
+        pr_number: mock_pr
     }
-    assert task_service.agent_roles == expected_roles
-
-
-def test_create_task(task_service: TaskService):
-    """Tests if _create_task correctly creates a Task object from an issue dict."""
-    # Arrange
-<<<<<<< HEAD
+
+    # Act
+    task_service.poll_and_process_reviews()
+
+    # Assert
+    mock_github_client.get_needs_review_issues_and_prs.assert_called_once()
+    mock_github_client.add_label_to_pr.assert_called_once_with(
+        pr_number=pr_number, label=task_service.LABEL_REVIEW_DONE
+    )
+
+
+@pytest.mark.unit
+@pytest.mark.anyio
+async def test_create_fix_task_creates_task_and_builds_prompt(task_service):
+    """create_fix_taskがプロンプトを生成し、FIXタスクをRedisに保存することをテストします。"""
+    # Arrange
     pull_request_number = 123
     review_comments = ["Your code needs fixing."]
-    pr_url = f"https://github.com/test/repo/pull/{pull_request_number}"
-    generated_prompt = (
-        f"Please fix the code based on the following comments: {review_comments}"
-    )
-    task_service.gemini_executor.build_code_review_prompt.return_value = (
-        generated_prompt
-    )
 
     # Act
     await task_service.create_fix_task(pull_request_number, review_comments)
 
     # Assert
-    task_service.gemini_executor.build_code_review_prompt.assert_called_once_with(
-        pr_url=pr_url, review_comments=review_comments
-    )
-
     task_service.redis_client.set_value.assert_called_once()
     call_args, _ = task_service.redis_client.set_value.call_args
     redis_key = call_args[0]
@@ -1217,7 +1247,7 @@
     assert redis_key == f"task:fix:{pull_request_number}"
     assert redis_value["task_type"] == TaskType.FIX.value
     assert redis_value["title"] == f"Fix task for PR #{pull_request_number}"
-    assert redis_value["body"] == generated_prompt
+    assert redis_value["body"] == "PROMPT_GENERATION_LOGIC_REMOVED"
     assert redis_value["issue_id"] == pull_request_number
 
 
@@ -1379,35 +1409,20 @@
 
     # Act
     candidates = task_service._find_candidates_for_any_role(issues, "P1")
-=======
-    issue = {
-        "number": 123,
-        "title": "Test Issue",
-        "body": "This is a test body.",
-        "html_url": "http://example.com/issue/123",
-        "labels": [{"name": "bug"}, {"name": "feature"}],
-    }
-
-    # Act
-    task = task_service._create_task(issue)
->>>>>>> c29bee79
-
-    # Assert
-    assert isinstance(task, Task)
-    assert task.issue_id == 123
-    assert task.title == "Test Issue"
-    assert task.body == "This is a test body."
-    assert task.html_url == "http://example.com/issue/123"
-    assert task.labels == ["bug", "feature"]
-
-
-def test_request_task(task_service: TaskService):
-    """
-    Tests if request_task runs without error.
-    NOTE: This test is minimal as the method's logic is currently disabled.
-    """
-    # Arrange
-<<<<<<< HEAD
+
+    # Assert
+    assert len(candidates) == 0
+
+
+@pytest.mark.unit
+@pytest.mark.anyio
+async def test_request_task_returns_none_immediately_if_no_task_available(
+    task_service, mock_redis_client, mock_github_client
+):
+    """
+    タスクがロックされている場合に、request_taskが即座にNoneを返すことをテストします。
+    """
+    # Arrange
     issue = create_mock_issue(1, "test_title", "test_body", ["BACKENDCODER", "P1"])
     mock_redis_client.get_keys_by_pattern.return_value = ["issue:1"]
     mock_redis_client.get_values.return_value = [json.dumps(issue)]
@@ -1427,8 +1442,8 @@
     mock_redis_client.get_keys_by_pattern.assert_called_once_with("issue:*")
 
 @pytest.mark.unit
-def test_get_highest_priority_label(task_service, mock_github_client):
-    """get_highest_priority_labelが最も高い優先度ラベルを返すことをテストします。"""
+def test_get_highest_priority_label_from_cache(task_service, mock_redis_client):
+    """get_highest_priority_labelがRedisキャッシュから最も高い優先度ラベルを返すことをテストします。"""
     # Arrange
     issue_p1 = create_mock_issue(
         number=1, title="P1 Task", body="", labels=["P1", "feature"]
@@ -1439,10 +1454,11 @@
     issue_no_priority = create_mock_issue(
         number=3, title="No Priority Task", body="", labels=["documentation"]
     )
-    mock_github_client.get_open_issues.return_value = [
-        issue_p1,
-        issue_p0,
-        issue_no_priority,
+    cached_issues = [issue_p1, issue_p0, issue_no_priority]
+    issue_keys = [f"issue:{issue['number']}" for issue in cached_issues]
+    mock_redis_client.get_keys_by_pattern.return_value = issue_keys
+    mock_redis_client.get_values.return_value = [
+        json.dumps(issue) for issue in cached_issues
     ]
 
     # Act
@@ -1450,13 +1466,15 @@
 
     # Assert
     assert highest_priority == "P0"
-
-
-@pytest.mark.unit
-def test_get_highest_priority_label_no_issues(task_service, mock_github_client):
-    """オープンなIssueがない場合にNoneを返すことをテストします。"""
-    # Arrange
-    mock_github_client.get_open_issues.return_value = []
+    mock_redis_client.get_keys_by_pattern.assert_called_once_with("issue:*")
+    mock_redis_client.get_values.assert_called_once_with(issue_keys)
+
+
+@pytest.mark.unit
+def test_get_highest_priority_label_no_issues_in_cache(task_service, mock_redis_client):
+    """キャッシュにオープンなIssueがない場合にNoneを返すことをテストします。"""
+    # Arrange
+    mock_redis_client.get_keys_by_pattern.return_value = []
 
     # Act
     highest_priority = task_service.get_highest_priority_label()
@@ -1466,24 +1484,21 @@
 
 
 @pytest.mark.unit
-def test_get_highest_priority_label_no_priority_labels(task_service, mock_github_client):
-    """優先度ラベルがない場合にNoneを返すことをテストします。"""
+def test_get_highest_priority_label_no_priority_labels_in_cache(task_service, mock_redis_client):
+    """キャッシュされたIssueに優先度ラベルがない場合にNoneを返すことをテストします。"""
     # Arrange
     issue_no_priority = create_mock_issue(
         number=1, title="No Priority Task", body="", labels=["documentation"]
     )
-    mock_github_client.get_open_issues.return_value = [issue_no_priority]
+    cached_issues = [issue_no_priority]
+    issue_keys = [f"issue:{issue['number']}" for issue in cached_issues]
+    mock_redis_client.get_keys_by_pattern.return_value = issue_keys
+    mock_redis_client.get_values.return_value = [
+        json.dumps(issue) for issue in cached_issues
+    ]
 
     # Act
     highest_priority = task_service.get_highest_priority_label()
 
     # Assert
-    assert highest_priority is None
-=======
-    issue = {"number": 123, "title": "Test Issue"}
-
-    # Act & Assert
-    # The method is called to ensure it runs without raising exceptions.
-    # No assertion is needed as the method currently returns None.
-    task_service.request_task(issue)
->>>>>>> c29bee79
+    assert highest_priority is None