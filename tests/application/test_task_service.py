import json
import logging
import threading
from unittest.mock import AsyncMock, MagicMock, patch

import pytest
from github import GithubException

from github_broker.application.task_service import TaskService
from github_broker.infrastructure.executors.gemini_executor import GeminiExecutor
from github_broker.interface.models import TaskType


@pytest.fixture
def mock_redis_client():
    """Redisクライアントのモックを提供します。"""
    return MagicMock()


@pytest.fixture
def mock_github_client():
    """GitHubクライアントのモックを提供します。"""
    return MagicMock()


@pytest.fixture
def task_service(mock_redis_client, mock_github_client):
    """TaskServiceのテストインスタンスを提供します。"""
    mock_settings = MagicMock()
    mock_settings.GITHUB_REPOSITORY = "test/repo"
    mock_settings.GITHUB_INDEXING_WAIT_SECONDS = 0
    mock_settings.POLLING_INTERVAL_SECONDS = 60
    mock_settings.LONG_POLLING_CHECK_INTERVAL = 5

    mock_gemini_executor_instance = MagicMock(spec=GeminiExecutor)
    mock_gemini_executor_instance.build_prompt.return_value = (
        "Generated Prompt for Issue 2"
    )

    return TaskService(
        redis_client=mock_redis_client,
        github_client=mock_github_client,
        settings=mock_settings,
        gemini_executor=mock_gemini_executor_instance,
    )


def create_mock_issue(
    number,
    title,
    body,
    labels,
    html_url_base="https://github.com/test/repo/issues",
    has_branch_name: bool = True,
):
    """テスト用のIssue辞書を生成するヘルパー関数。"""
    full_body = body
    if has_branch_name:
        full_body += f"\n\n## ブランチ名\n`feature/issue-{number}`"

    return {
        "number": number,
        "title": title,
        "body": full_body,
        "html_url": f"{html_url_base}/{number}",
        "labels": [{"name": label} for label in labels],
    }


@pytest.mark.unit
def test_start_polling_fetches_and_caches_issues(
    task_service, mock_github_client, mock_redis_client
):
    """start_pollingがIssueを取得し、単一キーでRedisにキャッシュすることをテストします。"""
    # Arrange
    issue1 = create_mock_issue(
        number=1, title="Poll Task 1", body="", labels=["bug", "P1"]
    )
    issue2 = create_mock_issue(
        number=2, title="Poll Task 2", body="", labels=["feature", "P1"]
    )
    mock_issues = [issue1, issue2]
    mock_github_client.get_open_issues.return_value = mock_issues

    stop_event = threading.Event()

    def stop_loop(*args, **kwargs):
        if mock_github_client.get_open_issues.call_count == 1:
            stop_event.set()
        return mock_issues

    mock_github_client.get_open_issues.side_effect = stop_loop

    # Act
    polling_thread = threading.Thread(
        target=task_service.start_polling, args=(stop_event,)
    )
    polling_thread.start()
    polling_thread.join(timeout=5)

    # Assert
    mock_github_client.get_open_issues.assert_called_once()
    mock_redis_client.set_value.assert_called_once_with(
        "open_issues", json.dumps(mock_issues)
    )


@pytest.mark.unit
def test_start_polling_caches_empty_list_when_no_issues(
    task_service, mock_github_client, mock_redis_client
):
    """start_pollingがIssueがない場合に空のリストをキャッシュすることをテストします。"""
    # Arrange
    mock_github_client.get_open_issues.return_value = []
    stop_event = threading.Event()

    def stop_loop(*args, **kwargs):
        if mock_github_client.get_open_issues.call_count == 1:
            stop_event.set()
        return []

    mock_github_client.get_open_issues.side_effect = stop_loop

    # Act
    polling_thread = threading.Thread(
        target=task_service.start_polling, args=(stop_event,)
    )
    polling_thread.start()
    polling_thread.join(timeout=5)

    # Assert
    mock_github_client.get_open_issues.assert_called_once()
    mock_redis_client.set_value.assert_called_once_with("open_issues", json.dumps([]))


@pytest.mark.unit
@pytest.mark.anyio
async def test_request_task_selects_by_role_from_cache(
    task_service, mock_redis_client, mock_github_client
):
    """Redisキャッシュから役割に合うIssueを正しく選択できることをテストします。"""
    # Arrange
    issue1 = create_mock_issue(
        number=1, title="Docs", body="", labels=["documentation", "P1"]
    )
    issue2 = create_mock_issue(
        number=2,
        title="Backend Task",
        body="""## 成果物
- test.py""",
        labels=["feature", "BACKENDCODER", "P1"],
    )
    cached_issues = [issue1, issue2]
    mock_redis_client.get_value.return_value = json.dumps(cached_issues)
    mock_github_client.find_issues_by_labels.return_value = []
    mock_redis_client.acquire_lock.return_value = True

    agent_id = "test-agent"
    agent_role = "BACKENDCODER"

    # Act
    result = await task_service.request_task(
        agent_id=agent_id, agent_role=agent_role, timeout=0
    )

    # Assert
    assert result is not None
    assert result.issue_id == 2
    mock_redis_client.get_value.assert_called_once_with("open_issues")
    mock_redis_client.acquire_lock.assert_called_once_with(
        "issue_lock_2", agent_id, timeout=600
    )
    task_service.gemini_executor.build_prompt.assert_called_once_with(
        html_url=issue2["html_url"],
        branch_name="feature/issue-2",
    )
    mock_redis_client.set_value.assert_called_once_with(
        f"agent_current_task:{agent_id}", str(issue2["number"]), timeout=3600
    )


@pytest.mark.unit
@pytest.mark.anyio
async def test_request_task_no_matching_issue(
    task_service, mock_redis_client, mock_github_client
):
    """エージェントの役割に一致するIssueがない場合にNoneが返されることをテストします。"""
    # Arrange
    issue1 = create_mock_issue(
        number=1,
        title="Docs",
        body="""## 成果物
- docs""",
        labels=["documentation", "P1"],
    )
    cached_issues = [issue1]
    mock_redis_client.get_value.return_value = json.dumps(cached_issues)
    mock_github_client.find_issues_by_labels.return_value = []
    agent_id = "test-agent"
    agent_role = "BACKENDCODER"

    # Act
    result = await task_service.request_task(
        agent_id=agent_id, agent_role=agent_role, timeout=0
    )

    # Assert
    assert result is None
    mock_redis_client.get_value.assert_called_once_with("open_issues")


@pytest.mark.unit
@pytest.mark.anyio
<<<<<<< HEAD
=======
async def test_request_task_excludes_needs_review_label(
    task_service, mock_redis_client, mock_github_client
):
    """'needs-review'ラベルを持つIssueがタスク割り当てから除外されることをテストします。"""
    # Arrange
    issue1 = create_mock_issue(
        number=1,
        title="Task Needs Review",
        body="""## 成果物
- review.py""",
        labels=["BACKENDCODER", "needs-review", "P1"],
    )
    issue2 = create_mock_issue(
        number=2,
        title="Assignable Task",
        body="""## 成果物
- assign.py""",
        labels=["BACKENDCODER", "P1"],
    )
    cached_issues = [issue1, issue2]
    mock_redis_client.get_value.return_value = json.dumps(cached_issues)
    mock_github_client.find_issues_by_labels.return_value = []
    mock_redis_client.acquire_lock.return_value = True

    # Act
    result = await task_service.request_task(
        agent_id="test-agent", agent_role="BACKENDCODER", timeout=0
    )

    # Assert
    assert result is not None
    assert result.issue_id == 2


@pytest.mark.unit
@pytest.mark.anyio
>>>>>>> 2b598d4d
async def test_request_task_completes_previous_task(
    task_service, mock_redis_client, mock_github_client
):
    """request_taskが前タスクの完了処理を呼び出すことをテストします。"""
    # Arrange
    agent_id = "test-agent"
    agent_role = "BACKENDCODER"
    prev_issue = create_mock_issue(
        number=1,
        title="Previous Task",
        body="",
        labels=["in-progress", agent_id, "P1"],
    )
    new_issue = create_mock_issue(
        number=2,
        title="New Task",
        body="""## 成果物
- new.py""",
        labels=["BACKENDCODER", "P1"],
    )
    cached_issues = [new_issue]
    mock_redis_client.get_value.return_value = json.dumps(cached_issues)
    mock_redis_client.acquire_lock.return_value = True

    # Setup GitHub API to return previous issue for completion
    mock_github_client.find_issues_by_labels.return_value = [prev_issue]

    # Act
    result = await task_service.request_task(
        agent_id=agent_id, agent_role=agent_role, timeout=0
    )

    # Assert
    mock_github_client.find_issues_by_labels.assert_called_once_with(
        labels=["in-progress", agent_id]
    )
    mock_github_client.update_issue.assert_called_once_with(
        issue_id=prev_issue["number"],
        remove_labels=["in-progress", agent_id],
        add_labels=["needs-review"],
    )
    assert result is not None
    assert result.issue_id == new_issue["number"]


@pytest.mark.unit
def test_find_first_assignable_task_exception_releases_lock(
    task_service, mock_github_client, mock_redis_client
):
    """
    _find_first_assignable_task内で例外が発生した場合にロックが解放されることをテストします。
    """
    # Arrange
    issue = create_mock_issue(
        number=1,
        title="Test Task",
        body="""## 成果物
- test.py""",
        labels=["BACKENDCODER", "P1"],
    )
    mock_redis_client.acquire_lock.return_value = True
    mock_github_client.add_label.side_effect = Exception("GitHub API Error")

    candidate_issues = [issue]
    agent_id = "test-agent"

    # Act & Assert
    with pytest.raises(Exception, match="GitHub API Error"):
        task_service._find_first_assignable_task(candidate_issues, agent_id)

    mock_redis_client.release_lock.assert_called_once_with("issue_lock_1")


@pytest.mark.unit
def test_find_first_assignable_task_create_branch_exception_releases_lock(
    task_service, mock_github_client, mock_redis_client
):
    """
    _find_first_assignable_task内でcreate_branchが例外を発生させた場合にロックが解放されることをテストします。
    """
    # Arrange
    issue = create_mock_issue(
        number=1,
        title="Test Task",
        body="""## 成果物
- test.py""",
        labels=["BACKENDCODER", "P1"],
    )
    mock_redis_client.acquire_lock.return_value = True
    mock_github_client.create_branch.side_effect = Exception("Branch Creation Error")

    candidate_issues = [issue]
    agent_id = "test-agent"

    # Act & Assert
    with pytest.raises(Exception, match="Branch Creation Error"):
        task_service._find_first_assignable_task(candidate_issues, agent_id)

    mock_redis_client.release_lock.assert_called_once_with("issue_lock_1")


@pytest.mark.unit
def test_find_first_assignable_task_rollback_labels_on_branch_creation_failure(
    task_service, mock_github_client, mock_redis_client, caplog
):
    """
    _find_first_assignable_task内でcreate_branchが例外を発生させた場合に、
    付与されたラベルがロールバックされることをテストします。
    """
    # Arrange
    issue = create_mock_issue(
        number=1,
        title="Test Task",
        body="""## 成果物
- test.py""",
        labels=["BACKENDCODER", "P1"],
    )
    mock_redis_client.acquire_lock.return_value = True
    mock_github_client.create_branch.side_effect = GithubException(
        status=422, data="Branch already exists"
    )

    candidate_issues = [issue]
    agent_id = "test-agent"

    with caplog.at_level(logging.ERROR):
        # Act & Assert
        with pytest.raises(GithubException, match="Branch already exists"):
            task_service._find_first_assignable_task(candidate_issues, agent_id)

        mock_redis_client.release_lock.assert_called_once_with("issue_lock_1")
        mock_github_client.update_issue.assert_called_once_with(
            issue_id=issue["number"], remove_labels=["in-progress", agent_id]
        )
        mock_github_client.remove_label.assert_not_called()


@pytest.mark.unit
def test_find_first_assignable_task_rollback_failure_logs_error(
    task_service, mock_github_client, mock_redis_client, caplog
):
    """
    _find_first_assignable_task内でcreate_branchが例外を発生させ、
    さらにラベルのロールバックも失敗した場合に、エラーがログに記録されることをテストします。
    """
    # Arrange
    issue = create_mock_issue(
        number=1,
        title="Test Task",
        body="""## 成果物
- test.py""",
        labels=["BACKENDCODER", "P1"],
    )
    mock_redis_client.acquire_lock.return_value = True
    mock_github_client.create_branch.side_effect = GithubException(
        status=422, data="Branch already exists"
    )
    mock_github_client.update_issue.side_effect = Exception("Rollback Error")

    candidate_issues = [issue]
    agent_id = "test-agent"

    with caplog.at_level(logging.ERROR):
        with pytest.raises(GithubException, match="Branch already exists"):
            task_service._find_first_assignable_task(candidate_issues, agent_id)

        assert "Failed to rollback labels" in caplog.text
        mock_redis_client.release_lock.assert_called_once_with("issue_lock_1")
        mock_github_client.update_issue.assert_called_once()


@pytest.mark.unit
def test_find_first_assignable_task_skips_non_assignable(
    task_service, mock_redis_client
):
    """is_assignable()がFalseを返すIssueをスキップすることをテストします。"""
    # Arrange
    issue_not_assignable = create_mock_issue(
        number=1,
        title="Not Assignable",
        body="No deliverables section",
        labels=["BACKENDCODER", "P1"],
        has_branch_name=True,
    )
    issue_assignable = create_mock_issue(
        number=2,
        title="Assignable",
        body="""## 成果物
- work""",
        labels=["BACKENDCODER", "P1"],
    )
    candidate_issues = [issue_not_assignable, issue_assignable]
    mock_redis_client.acquire_lock.return_value = True

    # Act
    result = task_service._find_first_assignable_task(candidate_issues, "test-agent")

    # Assert
    assert result is not None
    assert result.issue_id == 2
    mock_redis_client.acquire_lock.assert_called_once_with(
        "issue_lock_2", "test-agent", timeout=600
    )


@pytest.mark.unit
def test_find_first_assignable_task_skips_no_branch_name(
    task_service, mock_redis_client
):
    """ブランチ名が本文にないIssueをスキップすることをテストします。"""
    # Arrange
    issue_no_branch = create_mock_issue(
        number=1,
        title="No Branch",
        body="""## 成果物
- work""",
        labels=["BACKENDCODER", "P1"],
        has_branch_name=False,
    )
    issue_with_branch = create_mock_issue(
        number=2,
        title="With Branch",
        body="""## 成果物
- work""",
        labels=["BACKENDCODER", "P1"],
        has_branch_name=True,
    )
    candidate_issues = [issue_no_branch, issue_with_branch]
    mock_redis_client.acquire_lock.return_value = True

    # Act
    result = task_service._find_first_assignable_task(candidate_issues, "test-agent")

    # Assert
    assert result is not None
    assert result.issue_id == 2
    mock_redis_client.acquire_lock.assert_called_once_with(
        "issue_lock_2", "test-agent", timeout=600
    )


@pytest.mark.unit
def test_find_first_assignable_task_skips_locked_issue(task_service, mock_redis_client):
    """RedisでロックされているIssueをスキップすることをテストします。"""
    # Arrange
    agent_id = "test-agent"
    issue_locked = create_mock_issue(
        number=1,
        title="Locked Issue",
        body="""## 成果物
- work""",
        labels=["BACKENDCODER", "P1"],
    )
    issue_unlocked = create_mock_issue(
        number=2,
        title="Unlocked Issue",
        body="""## 成果物
- work""",
        labels=["BACKENDCODER", "P1"],
    )
    candidate_issues = [issue_locked, issue_unlocked]
    mock_redis_client.acquire_lock.side_effect = [False, True]

    # Act
    result = task_service._find_first_assignable_task(candidate_issues, agent_id)

    # Assert
    assert result is not None
    assert result.issue_id == 2
    assert mock_redis_client.acquire_lock.call_count == 2
    mock_redis_client.acquire_lock.assert_any_call(
        f"issue_lock_{issue_locked['number']}", agent_id, timeout=600
    )
    mock_redis_client.acquire_lock.assert_any_call(
        f"issue_lock_{issue_unlocked['number']}", agent_id, timeout=600
    )


@pytest.mark.unit
@pytest.mark.anyio
async def test_no_matching_role_candidates(
    task_service, mock_redis_client, mock_github_client
):
    """オープンなIssueはあるが、役割に合う候補がない場合のテスト。"""
    # Arrange
    issue_other_role = create_mock_issue(
        number=1,
        title="Other Role Task",
        body="""## 成果物
- work""",
        labels=["FRONTENDCODER", "P1"],
    )
    cached_issues = [issue_other_role]
    mock_redis_client.get_value.return_value = json.dumps(cached_issues)
    mock_github_client.find_issues_by_labels.return_value = []

    # Act
    result = await task_service.request_task(
        agent_id="test-agent", agent_role="BACKENDCODER", timeout=0
    )

    # Assert
    assert result is None


@pytest.mark.parametrize(
    "exception_to_raise, expected_log_message",
    [
        (
            GithubException(status=500, data="Server Error"),
            "Failed to update issue",
        ),
        (Exception("Unexpected error"), "An unexpected error occurred"),
    ],
)
@pytest.mark.unit
def test_complete_previous_task_handles_exceptions(
    exception_to_raise,
    expected_log_message,
    task_service,
    mock_redis_client,
    mock_github_client,
    caplog,
):
    """complete_previous_taskが例外を適切に処理することをテストします。"""
    # Arrange
    prev_issue_1 = create_mock_issue(
        number=101,
        title="Previous Task 1",
        body="",
        labels=["in-progress", "test-agent", "P1"],
    )
    prev_issue_2 = create_mock_issue(
        number=102,
        title="Previous Task 2",
        body="",
        labels=["in-progress", "test-agent", "P1"],
    )
    mock_github_client.find_issues_by_labels.return_value = [prev_issue_1, prev_issue_2]
    agent_id = "test-agent"

    mock_github_client.update_issue.side_effect = [
        exception_to_raise,
        None,
    ]

    with caplog.at_level(logging.ERROR):
        # Act
        task_service.complete_previous_task(agent_id)

        # Assert
        assert mock_github_client.update_issue.call_count == 2
        assert expected_log_message in caplog.text
        mock_github_client.update_issue.assert_called_with(
            issue_id=prev_issue_2["number"],
            remove_labels=["in-progress", agent_id],
            add_labels=["needs-review"],
        )


@pytest.mark.unit
@pytest.mark.anyio
async def test_request_task_stores_current_task_in_redis(
    task_service, mock_redis_client, mock_github_client
):
    """タスク割り当て時にRedisに現在のタスクIDを保存することをテストします。"""
    # Arrange
    agent_id = "test-agent"
    agent_role = "BACKENDCODER"
    issue = create_mock_issue(
        number=1,
        title="Test Task",
        body="""## 成果物
- test.py""",
        labels=[agent_role, "P1"],
    )
    mock_redis_client.get_value.return_value = json.dumps([issue])
    mock_github_client.find_issues_by_labels.return_value = []
    mock_redis_client.acquire_lock.return_value = True

    # Act
    await task_service.request_task(agent_id=agent_id, agent_role=agent_role, timeout=0)

    # Assert
    mock_redis_client.set_value.assert_called_once_with(
        f"agent_current_task:{agent_id}", str(issue["number"]), timeout=3600
    )


@pytest.mark.unit
@pytest.mark.anyio
async def test_request_task_sets_task_type_to_review_for_needs_review_issue(
    task_service, mock_redis_client, mock_github_client
):
    """'needs-review'ラベルを持つIssueが割り当てられた際に、task_typeが'review'に設定されることをテストします。"""
    # Arrange
    issue = create_mock_issue(
        number=1,
        title="Review Task",
        body="""## 成果物
- review.py""",
        labels=["BACKENDCODER", "needs-review"],
    )
    cached_issues = [issue]
    mock_redis_client.get_value.return_value = json.dumps(cached_issues)
    mock_github_client.find_issues_by_labels.return_value = []
    mock_redis_client.acquire_lock.return_value = True

    agent_id = "test-agent"
    agent_role = "BACKENDCODER"

    # Act
    result = await task_service.request_task(
        agent_id=agent_id, agent_role=agent_role, timeout=0
    )

    # Assert
    assert result is not None
    assert result.issue_id == 1
    assert result.task_type == TaskType.REVIEW
    mock_redis_client.get_value.assert_called_once_with("open_issues")
    mock_redis_client.acquire_lock.assert_called_once_with(
        "issue_lock_1", agent_id, timeout=600
    )
    task_service.gemini_executor.build_prompt.assert_called_once_with(
        html_url=issue["html_url"],
        branch_name="feature/issue-1",
    )
    mock_redis_client.set_value.assert_called_once_with(
        f"agent_current_task:{agent_id}", str(issue["number"]), timeout=3600
    )


@pytest.mark.unit
@pytest.mark.anyio
@patch("asyncio.sleep", new_callable=AsyncMock)
@patch("time.monotonic")
async def test_request_task_long_polling_timeout(
    mock_time, mock_sleep, task_service, mock_redis_client, mock_github_client
):
    """ロングポーリングがタイムアウト時間に達した場合にNoneを返すことをテストします。"""
    # Arrange
    mock_redis_client.get_value.return_value = json.dumps([])
    mock_github_client.find_issues_by_labels.return_value = []
    mock_time.side_effect = [0, 6, 12, 16]

    agent_id = "test-agent"
    agent_role = "BACKENDCODER"
    timeout = 15

    # Act
    result = await task_service.request_task(
        agent_id=agent_id, agent_role=agent_role, timeout=timeout
    )

    # Assert
    assert result is None
    assert mock_sleep.call_count == 2


@pytest.mark.unit
@pytest.mark.anyio
@patch("asyncio.sleep", new_callable=AsyncMock)
@patch("time.monotonic")
async def test_request_task_long_polling_finds_task_during_wait(
    mock_time, mock_sleep, task_service, mock_redis_client, mock_github_client
):
    """ロングポーリング中にタスクが見つかった場合に即座に返すことをテストします。"""
    # Arrange
    issue = create_mock_issue(
        number=123,
        title="Found Task",
        body="""## 成果物
- found.py""",
        labels=["BACKENDCODER", "P1"],
    )

    mock_redis_client.get_value.side_effect = [
        json.dumps([]),
        json.dumps([issue]),
    ]
    mock_github_client.find_issues_by_labels.return_value = []
    mock_redis_client.acquire_lock.return_value = True

    mock_time.side_effect = [0, 6]

    agent_id = "test-agent"
    agent_role = "BACKENDCODER"
    timeout = 30

    # Act
    result = await task_service.request_task(
        agent_id=agent_id, agent_role=agent_role, timeout=timeout
    )

    # Assert
    assert result is not None
    assert result.issue_id == 123
    mock_sleep.assert_called_once()


@pytest.mark.unit
@pytest.mark.anyio
@patch("asyncio.sleep", new_callable=AsyncMock)
async def test_request_task_no_timeout_returns_immediately(
    mock_sleep, task_service, mock_redis_client, mock_github_client
):
    """timeout=Noneの場合に即座にNoneを返すことをテストします。"""
    # Arrange
    cached_issues = []
    mock_redis_client.get_value.return_value = json.dumps(cached_issues)
    mock_github_client.find_issues_by_labels.return_value = []

    agent_id = "test-agent"
    agent_role = "BACKENDCODER"

    # Act
    result = await task_service.request_task(
        agent_id=agent_id, agent_role=agent_role, timeout=None
    )

    # Assert
    assert result is None
    mock_sleep.assert_not_called()


@pytest.mark.unit
@pytest.mark.anyio
@patch("asyncio.sleep", new_callable=AsyncMock)
async def test_request_task_finds_task_immediately_no_polling(
    mock_sleep, task_service, mock_redis_client, mock_github_client
):
    """最初のチェックでタスクが見つかった場合にポーリングせずに即座に返すことをテストします。"""
    # Arrange
    issue = create_mock_issue(
        number=456,
        title="Immediate Task",
        body="""## 成果物
- immediate.py""",
        labels=["BACKENDCODER", "P1"],
    )
    cached_issues = [issue]
    mock_redis_client.get_value.return_value = json.dumps(cached_issues)
    mock_github_client.find_issues_by_labels.return_value = []
    mock_redis_client.acquire_lock.return_value = True

    agent_id = "test-agent"
    agent_role = "BACKENDCODER"
    timeout = 30

    # Act
    result = await task_service.request_task(
        agent_id=agent_id, agent_role=agent_role, timeout=timeout
    )

    # Assert
    assert result is not None
    assert result.issue_id == 456
    mock_sleep.assert_not_called()


@pytest.mark.unit
@patch("time.sleep", return_value=None)
def test_complete_previous_task_finds_and_completes_issues_via_github_api(
    mock_sleep, task_service, mock_redis_client, mock_github_client
):
    """complete_previous_taskがGitHub APIから直接Issueを検索して完了処理を行うことをテストします。"""
    # Arrange
    agent_id = "test-agent"
    previous_issue = create_mock_issue(
        number=101,
        title="Previous Task",
        body="",
        labels=["in-progress", agent_id, "P1"],
    )
    mock_github_client.find_issues_by_labels.return_value = [previous_issue]

    # Act
    task_service.complete_previous_task(agent_id)

    # Assert
    mock_github_client.find_issues_by_labels.assert_called_once_with(
        labels=["in-progress", agent_id]
    )
    mock_github_client.update_issue.assert_called_once_with(
        issue_id=previous_issue["number"],
        remove_labels=["in-progress", agent_id],
        add_labels=["needs-review"],
    )


@pytest.mark.unit
@patch("time.sleep", return_value=None)
def test_complete_previous_task_no_issues_found_via_github_api(
    mock_sleep, task_service, mock_redis_client, mock_github_client
):
    """
    GitHub API経由でin-progressのIssueが見つからない場合に、何も処理しないことをテストします。
    """
    # Arrange
    agent_id = "test-agent"
    mock_github_client.find_issues_by_labels.return_value = []

    # Act
    task_service.complete_previous_task(agent_id)

    # Assert
    mock_github_client.find_issues_by_labels.assert_called_once_with(
        labels=["in-progress", agent_id]
    )
    # 更新処理は呼び出されないことを確認
    mock_github_client.update_issue.assert_not_called()


@pytest.mark.unit
@patch("time.sleep", return_value=None)
def test_complete_previous_task_handles_multiple_issues(
    mock_sleep, task_service, mock_redis_client, mock_github_client
):
    """
    複数のin-progressのIssueが見つかった場合に、すべて完了処理を行うことをテストします。
    """
    # Arrange
    agent_id = "test-agent"
    previous_issue_1 = create_mock_issue(
        number=101,
        title="Previous Task 1",
        body="",
        labels=["in-progress", agent_id, "P1"],
    )
    previous_issue_2 = create_mock_issue(
        number=102,
        title="Previous Task 2",
        body="",
        labels=["in-progress", agent_id, "P1"],
    )
    mock_github_client.find_issues_by_labels.return_value = [
        previous_issue_1,
        previous_issue_2,
    ]

    # Act
    task_service.complete_previous_task(agent_id)

    # Assert
    mock_github_client.find_issues_by_labels.assert_called_once_with(
        labels=["in-progress", agent_id]
    )
    # 両方のIssueが更新されることを確認
    assert mock_github_client.update_issue.call_count == 2
    mock_github_client.update_issue.assert_any_call(
        issue_id=previous_issue_1["number"],
        remove_labels=["in-progress", agent_id],
        add_labels=["needs-review"],
    )
    mock_github_client.update_issue.assert_any_call(
        issue_id=previous_issue_2["number"],
        remove_labels=["in-progress", agent_id],
        add_labels=["needs-review"],
    )


@pytest.mark.unit
@patch("time.sleep", return_value=None)
def test_complete_previous_task_handles_github_exception(
    mock_sleep, task_service, mock_redis_client, mock_github_client, caplog
):
    """
    complete_previous_task内でGitHub APIの例外が発生した場合の処理をテストします。
    """
    # Arrange
    agent_id = "test-agent"
    previous_issue = create_mock_issue(
        number=101,
        title="Previous Task",
        body="",
        labels=["in-progress", agent_id, "P1"],
    )
    mock_github_client.find_issues_by_labels.return_value = [previous_issue]
    mock_github_client.update_issue.side_effect = GithubException(
        status=500, data="GitHub API Error"
    )

    with caplog.at_level(logging.ERROR):
        # Act
        task_service.complete_previous_task(agent_id)

        # Assert
        mock_github_client.find_issues_by_labels.assert_called_once_with(
            labels=["in-progress", agent_id]
        )
        mock_github_client.update_issue.assert_called_once_with(
            issue_id=previous_issue["number"],
            remove_labels=["in-progress", agent_id],
            add_labels=["needs-review"],
        )
        # エラーログが記録されることを確認
        assert (
            f"[issue_id={previous_issue['number']}, agent_id={agent_id}] Failed to update issue"
            in caplog.text
        )


@pytest.mark.unit
def test_sort_issues_by_priority(task_service):
    """Issueが優先度ラベルに基づいて正しくソートされることをテストします。"""
    # Arrange
    issue_p1 = create_mock_issue(
        number=1, title="P1 Task", body="", labels=["P1", "feature"]
    )
    issue_p0 = create_mock_issue(
        number=2, title="P0 Task", body="", labels=["P0", "bug"]
    )
    issue_no_priority = create_mock_issue(
        number=3, title="No Priority Task", body="", labels=["documentation"]
    )
    issue_p2 = create_mock_issue(number=4, title="P2 Task", body="", labels=["P2"])
    issue_p0_another = create_mock_issue(
        number=5, title="Another P0 Task", body="", labels=["P0"]
    )

    issues = [issue_p1, issue_p0, issue_no_priority, issue_p2, issue_p0_another]

    # Act
    sorted_issues = task_service._sort_issues_by_priority(issues)

    # Assert
    # 期待されるソート順: P0, P0, P1, P2, No Priority
    expected_order = [
        issue_p0["number"],
        issue_p0_another["number"],
        issue_p1["number"],
        issue_p2["number"],
        issue_no_priority["number"],
    ]
    actual_order = [issue["number"] for issue in sorted_issues]
    assert actual_order == expected_order


@pytest.mark.unit
def test_find_candidates_by_role_filters_no_priority(task_service):
    """_find_candidates_by_roleが優先度ラベルのないIssueを除外することをテストします。"""
    # Arrange
    issue_with_priority = create_mock_issue(
        number=1, title="With Priority", body="", labels=["BACKENDCODER", "P1"]
    )
    issue_without_priority = create_mock_issue(
        number=2, title="No Priority", body="", labels=["BACKENDCODER"]
    )
    issues = [issue_with_priority, issue_without_priority]
    agent_role = "BACKENDCODER"

    # Act
    candidates = task_service._find_candidates_by_role(issues, agent_role)

    # Assert
    assert len(candidates) == 1
    assert candidates[0]["number"] == issue_with_priority["number"]<|MERGE_RESOLUTION|>--- conflicted
+++ resolved
@@ -211,45 +211,6 @@
 
 @pytest.mark.unit
 @pytest.mark.anyio
-<<<<<<< HEAD
-=======
-async def test_request_task_excludes_needs_review_label(
-    task_service, mock_redis_client, mock_github_client
-):
-    """'needs-review'ラベルを持つIssueがタスク割り当てから除外されることをテストします。"""
-    # Arrange
-    issue1 = create_mock_issue(
-        number=1,
-        title="Task Needs Review",
-        body="""## 成果物
-- review.py""",
-        labels=["BACKENDCODER", "needs-review", "P1"],
-    )
-    issue2 = create_mock_issue(
-        number=2,
-        title="Assignable Task",
-        body="""## 成果物
-- assign.py""",
-        labels=["BACKENDCODER", "P1"],
-    )
-    cached_issues = [issue1, issue2]
-    mock_redis_client.get_value.return_value = json.dumps(cached_issues)
-    mock_github_client.find_issues_by_labels.return_value = []
-    mock_redis_client.acquire_lock.return_value = True
-
-    # Act
-    result = await task_service.request_task(
-        agent_id="test-agent", agent_role="BACKENDCODER", timeout=0
-    )
-
-    # Assert
-    assert result is not None
-    assert result.issue_id == 2
-
-
-@pytest.mark.unit
-@pytest.mark.anyio
->>>>>>> 2b598d4d
 async def test_request_task_completes_previous_task(
     task_service, mock_redis_client, mock_github_client
 ):
