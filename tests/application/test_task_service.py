import json
import logging
import threading
from unittest.mock import AsyncMock, MagicMock, patch

import pytest
from github import GithubException

from github_broker.application.task_service import TaskService
from github_broker.infrastructure.executors.gemini_executor import GeminiExecutor
from github_broker.interface.models import TaskType


@pytest.fixture
def mock_redis_client():
    """Redisクライアントのモックを提供します。"""
    return MagicMock()


@pytest.fixture
def mock_github_client():
    """GitHubクライアントのモックを提供します。"""
    return MagicMock()


@pytest.fixture
def task_service(mock_redis_client, mock_github_client):
    """TaskServiceのテストインスタンスを提供します。"""
    mock_settings = MagicMock()
    mock_settings.GITHUB_REPOSITORY = "test/repo"
    mock_settings.GITHUB_INDEXING_WAIT_SECONDS = 0
    mock_settings.POLLING_INTERVAL_SECONDS = 60
    mock_settings.LONG_POLLING_CHECK_INTERVAL = 5

    mock_gemini_executor_instance = MagicMock(spec=GeminiExecutor)
    mock_gemini_executor_instance.build_prompt.return_value = (
        "Generated Prompt for Issue 2"
    )

    return TaskService(
        redis_client=mock_redis_client,
        github_client=mock_github_client,
        settings=mock_settings,
        gemini_executor=mock_gemini_executor_instance,
    )


def create_mock_issue(
    number,
    title,
    body,
    labels,
    html_url_base="https://github.com/test/repo/issues",
    has_branch_name: bool = True,
):
    """テスト用のIssue辞書を生成するヘルパー関数。"""
    full_body = body
    if has_branch_name:
        full_body += f"\n\n## ブランチ名\n`feature/issue-{number}`"

    return {
        "number": number,
        "title": title,
        "body": full_body,
        "html_url": f"{html_url_base}/{number}",
        "labels": [{"name": label} for label in labels],
    }


@pytest.mark.unit
def test_start_polling_fetches_and_caches_issues(
    task_service, mock_github_client, mock_redis_client
):
    """start_pollingがIssueを取得し、単一キーでRedisにキャッシュすることをテストします。"""
    # Arrange
    issue1 = create_mock_issue(
        number=1, title="Poll Task 1", body="", labels=["bug", "P1"]
    )
    issue2 = create_mock_issue(
        number=2, title="Poll Task 2", body="", labels=["feature", "P1"]
    )
    mock_issues = [issue1, issue2]
    mock_github_client.get_open_issues.return_value = mock_issues

    stop_event = threading.Event()

    def stop_loop(*args, **kwargs):
        if mock_github_client.get_open_issues.call_count == 1:
            stop_event.set()
        return mock_issues

    mock_github_client.get_open_issues.side_effect = stop_loop

    # Act
    polling_thread = threading.Thread(
        target=task_service.start_polling, args=(stop_event,)
    )
    polling_thread.start()
    polling_thread.join(timeout=5)

    # Assert
    mock_github_client.get_open_issues.assert_called_once()
    mock_redis_client.set_value.assert_called_once_with(
        "open_issues", json.dumps(mock_issues)
    )


@pytest.mark.unit
def test_start_polling_caches_empty_list_when_no_issues(
    task_service, mock_github_client, mock_redis_client
):
    """start_pollingがIssueがない場合に空のリストをキャッシュすることをテストします。"""
    # Arrange
    mock_github_client.get_open_issues.return_value = []
    stop_event = threading.Event()

    def stop_loop(*args, **kwargs):
        if mock_github_client.get_open_issues.call_count == 1:
            stop_event.set()
        return []

    mock_github_client.get_open_issues.side_effect = stop_loop

    # Act
    polling_thread = threading.Thread(
        target=task_service.start_polling, args=(stop_event,)
    )
    polling_thread.start()
    polling_thread.join(timeout=5)

    # Assert
    mock_github_client.get_open_issues.assert_called_once()
    mock_redis_client.set_value.assert_called_once_with("open_issues", json.dumps([]))


@pytest.mark.unit
@pytest.mark.anyio
async def test_request_task_selects_by_role_from_cache(
    task_service, mock_redis_client, mock_github_client
):
    """Redisキャッシュから役割に合うIssueを正しく選択できることをテストします。"""
    # Arrange
    issue1 = create_mock_issue(
        number=1, title="Docs", body="", labels=["documentation", "P1"]
    )
    issue2 = create_mock_issue(
        number=2,
        title="Backend Task",
        body="""## 成果物
- test.py""",
        labels=["feature", "BACKENDCODER", "P1"],
    )
    cached_issues = [issue1, issue2]
    mock_redis_client.get_value.return_value = json.dumps(cached_issues)
    mock_github_client.find_issues_by_labels.return_value = []
    mock_redis_client.acquire_lock.return_value = True

    agent_id = "test-agent"
    agent_role = "BACKENDCODER"

    # Act
    result = await task_service.request_task(
        agent_id=agent_id, agent_role=agent_role, timeout=0
    )

    # Assert
    assert result is not None
    assert result.issue_id == 2
    mock_redis_client.get_value.assert_called_once_with("open_issues")
    mock_redis_client.acquire_lock.assert_called_once_with(
        "issue_lock_2", agent_id, timeout=600
    )
    task_service.gemini_executor.build_prompt.assert_called_once_with(
        html_url=issue2["html_url"],
        branch_name="feature/issue-2",
    )
    mock_redis_client.set_value.assert_called_once_with(
        f"agent_current_task:{agent_id}", str(issue2["number"]), timeout=3600
    )


@pytest.mark.unit
@pytest.mark.anyio
async def test_request_task_no_matching_issue(
    task_service, mock_redis_client, mock_github_client
):
    """エージェントの役割に一致するIssueがない場合にNoneが返されることをテストします。"""
    # Arrange
    issue1 = create_mock_issue(
        number=1,
        title="Docs",
        body="""## 成果物
- docs""",
        labels=["documentation", "P1"],
    )
    cached_issues = [issue1]
    mock_redis_client.get_value.return_value = json.dumps(cached_issues)
    mock_github_client.find_issues_by_labels.return_value = []
    agent_id = "test-agent"
    agent_role = "BACKENDCODER"

    # Act
    result = await task_service.request_task(
        agent_id=agent_id, agent_role=agent_role, timeout=0
    )

    # Assert
    assert result is None
    mock_redis_client.get_value.assert_called_once_with("open_issues")


@pytest.mark.unit
@pytest.mark.anyio
async def test_request_task_completes_previous_task(
    task_service, mock_redis_client, mock_github_client
):
    """request_taskが前タスクの完了処理を呼び出すことをテストします。"""
    # Arrange
    agent_id = "test-agent"
    agent_role = "BACKENDCODER"
    prev_issue = create_mock_issue(
        number=1,
        title="Previous Task",
        body="",
        labels=["in-progress", agent_id, "P1"],
    )
    new_issue = create_mock_issue(
        number=2,
        title="New Task",
        body="""## 成果物
- new.py""",
        labels=["BACKENDCODER", "P1"],
    )
    cached_issues = [new_issue]
    mock_redis_client.get_value.return_value = json.dumps(cached_issues)
    mock_redis_client.acquire_lock.return_value = True

    # Setup GitHub API to return previous issue for completion
    mock_github_client.find_issues_by_labels.return_value = [prev_issue]

    # Act
    result = await task_service.request_task(
        agent_id=agent_id, agent_role=agent_role, timeout=0
    )

    # Assert
    mock_github_client.find_issues_by_labels.assert_called_once_with(
        labels=["in-progress", agent_id]
    )
    mock_github_client.update_issue.assert_called_once_with(
        issue_id=prev_issue["number"],
        remove_labels=["in-progress", agent_id],
        add_labels=["needs-review"],
    )
    assert result is not None
    assert result.issue_id == new_issue["number"]


@pytest.mark.unit
def test_find_first_assignable_task_exception_releases_lock(
    task_service, mock_github_client, mock_redis_client
):
    """
    _find_first_assignable_task内で例外が発生した場合にロックが解放されることをテストします。
    """
    # Arrange
    issue = create_mock_issue(
        number=1,
        title="Test Task",
        body="""## 成果物
- test.py""",
        labels=["BACKENDCODER", "P1"],
    )
    mock_redis_client.acquire_lock.return_value = True
    mock_github_client.add_label.side_effect = Exception("GitHub API Error")

    candidate_issues = [issue]
    agent_id = "test-agent"

    # Act & Assert
    with pytest.raises(Exception, match="GitHub API Error"):
        task_service._find_first_assignable_task(candidate_issues, agent_id)

    mock_redis_client.release_lock.assert_called_once_with("issue_lock_1")


@pytest.mark.unit
def test_find_first_assignable_task_create_branch_exception_releases_lock(
    task_service, mock_github_client, mock_redis_client
):
    """
    _find_first_assignable_task内でcreate_branchが例外を発生させた場合にロックが解放されることをテストします。
    """
    # Arrange
    issue = create_mock_issue(
        number=1,
        title="Test Task",
        body="""## 成果物
- test.py""",
        labels=["BACKENDCODER", "P1"],
    )
    mock_redis_client.acquire_lock.return_value = True
    mock_github_client.create_branch.side_effect = Exception("Branch Creation Error")

    candidate_issues = [issue]
    agent_id = "test-agent"

    # Act & Assert
    with pytest.raises(Exception, match="Branch Creation Error"):
        task_service._find_first_assignable_task(candidate_issues, agent_id)

    mock_redis_client.release_lock.assert_called_once_with("issue_lock_1")


@pytest.mark.unit
def test_find_first_assignable_task_rollback_labels_on_branch_creation_failure(
    task_service, mock_github_client, mock_redis_client, caplog
):
    """
    _find_first_assignable_task内でcreate_branchが例外を発生させた場合に、
    付与されたラベルがロールバックされることをテストします。
    """
    # Arrange
    issue = create_mock_issue(
        number=1,
        title="Test Task",
        body="""## 成果物
- test.py""",
        labels=["BACKENDCODER", "P1"],
    )
    mock_redis_client.acquire_lock.return_value = True
    mock_github_client.create_branch.side_effect = GithubException(
        status=422, data="Branch already exists"
    )

    candidate_issues = [issue]
    agent_id = "test-agent"

    with caplog.at_level(logging.ERROR):
        # Act & Assert
        with pytest.raises(GithubException, match="Branch already exists"):
            task_service._find_first_assignable_task(candidate_issues, agent_id)

        mock_redis_client.release_lock.assert_called_once_with("issue_lock_1")
        mock_github_client.update_issue.assert_called_once_with(
            issue_id=issue["number"], remove_labels=["in-progress", agent_id]
        )
        mock_github_client.remove_label.assert_not_called()


@pytest.mark.unit
def test_find_first_assignable_task_rollback_failure_logs_error(
    task_service, mock_github_client, mock_redis_client, caplog
):
    """
    _find_first_assignable_task内でcreate_branchが例外を発生させ、
    さらにラベルのロールバックも失敗した場合に、エラーがログに記録されることをテストします。
    """
    # Arrange
    issue = create_mock_issue(
        number=1,
        title="Test Task",
        body="""## 成果物
- test.py""",
        labels=["BACKENDCODER", "P1"],
    )
    mock_redis_client.acquire_lock.return_value = True
    mock_github_client.create_branch.side_effect = GithubException(
        status=422, data="Branch already exists"
    )
    mock_github_client.update_issue.side_effect = Exception("Rollback Error")

    candidate_issues = [issue]
    agent_id = "test-agent"

    with caplog.at_level(logging.ERROR):
        with pytest.raises(GithubException, match="Branch already exists"):
            task_service._find_first_assignable_task(candidate_issues, agent_id)

        assert "Failed to rollback labels" in caplog.text
        mock_redis_client.release_lock.assert_called_once_with("issue_lock_1")
        mock_github_client.update_issue.assert_called_once()


@pytest.mark.unit
def test_find_first_assignable_task_skips_non_assignable(
    task_service, mock_redis_client
):
    """is_assignable()がFalseを返すIssueをスキップすることをテストします。"""
    # Arrange
    issue_not_assignable = create_mock_issue(
        number=1,
        title="Not Assignable",
        body="No deliverables section",
        labels=["BACKENDCODER", "P1"],
        has_branch_name=True,
    )
    issue_assignable = create_mock_issue(
        number=2,
        title="Assignable",
        body="""## 成果物
- work""",
        labels=["BACKENDCODER", "P1"],
    )
    candidate_issues = [issue_not_assignable, issue_assignable]
    mock_redis_client.acquire_lock.return_value = True

    # Act
    result = task_service._find_first_assignable_task(candidate_issues, "test-agent")

    # Assert
    assert result is not None
    assert result.issue_id == 2
    mock_redis_client.acquire_lock.assert_called_once_with(
        "issue_lock_2", "test-agent", timeout=600
    )


@pytest.mark.unit
def test_find_first_assignable_task_skips_no_branch_name(
    task_service, mock_redis_client
):
    """ブランチ名が本文にないIssueをスキップすることをテストします。"""
    # Arrange
    issue_no_branch = create_mock_issue(
        number=1,
        title="No Branch",
        body="""## 成果物
- work""",
        labels=["BACKENDCODER", "P1"],
        has_branch_name=False,
    )
    issue_with_branch = create_mock_issue(
        number=2,
        title="With Branch",
        body="""## 成果物
- work""",
        labels=["BACKENDCODER", "P1"],
        has_branch_name=True,
    )
    candidate_issues = [issue_no_branch, issue_with_branch]
    mock_redis_client.acquire_lock.return_value = True

    # Act
    result = task_service._find_first_assignable_task(candidate_issues, "test-agent")

    # Assert
    assert result is not None
    assert result.issue_id == 2
    mock_redis_client.acquire_lock.assert_called_once_with(
        "issue_lock_2", "test-agent", timeout=600
    )


@pytest.mark.unit
def test_find_first_assignable_task_skips_locked_issue(task_service, mock_redis_client):
    """RedisでロックされているIssueをスキップすることをテストします。"""
    # Arrange
    agent_id = "test-agent"
    issue_locked = create_mock_issue(
        number=1,
        title="Locked Issue",
        body="""## 成果物
- work""",
        labels=["BACKENDCODER", "P1"],
    )
    issue_unlocked = create_mock_issue(
        number=2,
        title="Unlocked Issue",
        body="""## 成果物
- work""",
        labels=["BACKENDCODER", "P1"],
    )
    candidate_issues = [issue_locked, issue_unlocked]
    mock_redis_client.acquire_lock.side_effect = [False, True]

    # Act
    result = task_service._find_first_assignable_task(candidate_issues, agent_id)

    # Assert
    assert result is not None
    assert result.issue_id == 2
    assert mock_redis_client.acquire_lock.call_count == 2
    mock_redis_client.acquire_lock.assert_any_call(
        f"issue_lock_{issue_locked['number']}", agent_id, timeout=600
    )
    mock_redis_client.acquire_lock.assert_any_call(
        f"issue_lock_{issue_unlocked['number']}", agent_id, timeout=600
    )


@pytest.mark.unit
@pytest.mark.anyio
async def test_no_matching_role_candidates(
    task_service, mock_redis_client, mock_github_client
):
    """オープンなIssueはあるが、役割に合う候補がない場合のテスト。"""
    # Arrange
    issue_other_role = create_mock_issue(
        number=1,
        title="Other Role Task",
        body="""## 成果物
- work""",
        labels=["FRONTENDCODER", "P1"],
    )
    cached_issues = [issue_other_role]
    mock_redis_client.get_value.return_value = json.dumps(cached_issues)
    mock_github_client.find_issues_by_labels.return_value = []

    # Act
    result = await task_service.request_task(
        agent_id="test-agent", agent_role="BACKENDCODER", timeout=0
    )

    # Assert
    assert result is None


@pytest.mark.parametrize(
    "exception_to_raise, expected_log_message",
    [
        (
            GithubException(status=500, data="Server Error"),
            "Failed to update issue",
        ),
        (Exception("Unexpected error"), "An unexpected error occurred"),
    ],
)
@pytest.mark.unit
def test_complete_previous_task_handles_exceptions(
    exception_to_raise,
    expected_log_message,
    task_service,
    mock_redis_client,
    mock_github_client,
    caplog,
):
    """complete_previous_taskが例外を適切に処理することをテストします。"""
    # Arrange
    prev_issue_1 = create_mock_issue(
        number=101,
        title="Previous Task 1",
        body="",
        labels=["in-progress", "test-agent", "P1"],
    )
    prev_issue_2 = create_mock_issue(
        number=102,
        title="Previous Task 2",
        body="",
        labels=["in-progress", "test-agent", "P1"],
    )
    mock_github_client.find_issues_by_labels.return_value = [prev_issue_1, prev_issue_2]
    agent_id = "test-agent"

    mock_github_client.update_issue.side_effect = [
        exception_to_raise,
        None,
    ]

    with caplog.at_level(logging.ERROR):
        # Act
        task_service.complete_previous_task(agent_id)

        # Assert
        assert mock_github_client.update_issue.call_count == 2
        assert expected_log_message in caplog.text
        mock_github_client.update_issue.assert_called_with(
            issue_id=prev_issue_2["number"],
            remove_labels=["in-progress", agent_id],
            add_labels=["needs-review"],
        )


@pytest.mark.unit
@pytest.mark.anyio
async def test_request_task_stores_current_task_in_redis(
    task_service, mock_redis_client, mock_github_client
):
    """タスク割り当て時にRedisに現在のタスクIDを保存することをテストします。"""
    # Arrange
    agent_id = "test-agent"
    agent_role = "BACKENDCODER"
    issue = create_mock_issue(
        number=1,
        title="Test Task",
        body="""## 成果物
- test.py""",
        labels=[agent_role, "P1"],
    )
    mock_redis_client.get_value.return_value = json.dumps([issue])
    mock_github_client.find_issues_by_labels.return_value = []
    mock_redis_client.acquire_lock.return_value = True

    # Act
    await task_service.request_task(agent_id=agent_id, agent_role=agent_role, timeout=0)

    # Assert
    mock_redis_client.set_value.assert_called_once_with(
        f"agent_current_task:{agent_id}", str(issue["number"]), timeout=3600
    )


@pytest.mark.unit
@pytest.mark.anyio
async def test_request_task_sets_task_type_to_review_for_needs_review_issue(
    task_service, mock_redis_client, mock_github_client
):
    """'needs-review'ラベルを持つIssueが割り当てられた際に、task_typeが'review'に設定されることをテストします。"""
    # Arrange
    issue = create_mock_issue(
        number=1,
        title="Review Task",
        body="""## 成果物
- review.py""",
        labels=["BACKENDCODER", "needs-review"],
    )
    cached_issues = [issue]
    mock_redis_client.get_value.return_value = json.dumps(cached_issues)
    mock_github_client.find_issues_by_labels.return_value = []
    mock_redis_client.acquire_lock.return_value = True

    agent_id = "test-agent"
    agent_role = "BACKENDCODER"

    # Act
    result = await task_service.request_task(
        agent_id=agent_id, agent_role=agent_role, timeout=0
    )

    # Assert
    assert result is not None
    assert result.issue_id == 1
    assert result.task_type == TaskType.REVIEW
    mock_redis_client.get_value.assert_called_once_with("open_issues")
    mock_redis_client.acquire_lock.assert_called_once_with(
        "issue_lock_1", agent_id, timeout=600
    )
    task_service.gemini_executor.build_prompt.assert_called_once_with(
        html_url=issue["html_url"],
        branch_name="feature/issue-1",
    )
    mock_redis_client.set_value.assert_called_once_with(
        f"agent_current_task:{agent_id}", str(issue["number"]), timeout=3600
    )


@pytest.mark.unit
@pytest.mark.anyio
@patch("asyncio.sleep", new_callable=AsyncMock)
@patch("time.monotonic")
async def test_request_task_long_polling_timeout(
    mock_time, mock_sleep, task_service, mock_redis_client, mock_github_client
):
    """ロングポーリングがタイムアウト時間に達した場合にNoneを返すことをテストします。"""
    # Arrange
    mock_redis_client.get_value.return_value = json.dumps([])
    mock_github_client.find_issues_by_labels.return_value = []
    mock_time.side_effect = [0, 6, 12, 16]

    agent_id = "test-agent"
    agent_role = "BACKENDCODER"
    timeout = 15

    # Act
    result = await task_service.request_task(
        agent_id=agent_id, agent_role=agent_role, timeout=timeout
    )

    # Assert
    assert result is None
    assert mock_sleep.call_count == 2


@pytest.mark.unit
@pytest.mark.anyio
@patch("asyncio.sleep", new_callable=AsyncMock)
@patch("time.monotonic")
async def test_request_task_long_polling_finds_task_during_wait(
    mock_time, mock_sleep, task_service, mock_redis_client, mock_github_client
):
    """ロングポーリング中にタスクが見つかった場合に即座に返すことをテストします。"""
    # Arrange
    issue = create_mock_issue(
        number=123,
        title="Found Task",
        body="""## 成果物
- found.py""",
        labels=["BACKENDCODER", "P1"],
    )

    mock_redis_client.get_value.side_effect = [
        json.dumps([]),
        json.dumps([issue]),
    ]
    mock_github_client.find_issues_by_labels.return_value = []
    mock_redis_client.acquire_lock.return_value = True

    mock_time.side_effect = [0, 6]

    agent_id = "test-agent"
    agent_role = "BACKENDCODER"
    timeout = 30

    # Act
    result = await task_service.request_task(
        agent_id=agent_id, agent_role=agent_role, timeout=timeout
    )

    # Assert
    assert result is not None
    assert result.issue_id == 123
    mock_sleep.assert_called_once()


@pytest.mark.unit
@pytest.mark.anyio
@patch("asyncio.sleep", new_callable=AsyncMock)
async def test_request_task_no_timeout_returns_immediately(
    mock_sleep, task_service, mock_redis_client, mock_github_client
):
    """timeout=Noneの場合に即座にNoneを返すことをテストします。"""
    # Arrange
    cached_issues = []
    mock_redis_client.get_value.return_value = json.dumps(cached_issues)
    mock_github_client.find_issues_by_labels.return_value = []

    agent_id = "test-agent"
    agent_role = "BACKENDCODER"

    # Act
    result = await task_service.request_task(
        agent_id=agent_id, agent_role=agent_role, timeout=None
    )

    # Assert
    assert result is None
    mock_sleep.assert_not_called()


@pytest.mark.unit
@pytest.mark.anyio
@patch("asyncio.sleep", new_callable=AsyncMock)
async def test_request_task_finds_task_immediately_no_polling(
    mock_sleep, task_service, mock_redis_client, mock_github_client
):
    """最初のチェックでタスクが見つかった場合にポーリングせずに即座に返すことをテストします。"""
    # Arrange
    issue = create_mock_issue(
        number=456,
        title="Immediate Task",
        body="""## 成果物
- immediate.py""",
        labels=["BACKENDCODER", "P1"],
    )
    cached_issues = [issue]
    mock_redis_client.get_value.return_value = json.dumps(cached_issues)
    mock_github_client.find_issues_by_labels.return_value = []
    mock_redis_client.acquire_lock.return_value = True

    agent_id = "test-agent"
    agent_role = "BACKENDCODER"
    timeout = 30

    # Act
    result = await task_service.request_task(
        agent_id=agent_id, agent_role=agent_role, timeout=timeout
    )

    # Assert
    assert result is not None
    assert result.issue_id == 456
    mock_sleep.assert_not_called()


@pytest.mark.unit
@patch("time.sleep", return_value=None)
def test_complete_previous_task_finds_and_completes_issues_via_github_api(
    mock_sleep, task_service, mock_redis_client, mock_github_client
):
    """complete_previous_taskがGitHub APIから直接Issueを検索して完了処理を行うことをテストします。"""
    # Arrange
    agent_id = "test-agent"
    previous_issue = create_mock_issue(
        number=101,
        title="Previous Task",
        body="",
        labels=["in-progress", agent_id, "P1"],
    )
    mock_github_client.find_issues_by_labels.return_value = [previous_issue]

    # Act
    task_service.complete_previous_task(agent_id)

    # Assert
    mock_github_client.find_issues_by_labels.assert_called_once_with(
        labels=["in-progress", agent_id]
    )
    mock_github_client.update_issue.assert_called_once_with(
        issue_id=previous_issue["number"],
        remove_labels=["in-progress", agent_id],
        add_labels=["needs-review"],
    )


@pytest.mark.unit
@patch("time.sleep", return_value=None)
def test_complete_previous_task_no_issues_found_via_github_api(
    mock_sleep, task_service, mock_redis_client, mock_github_client
):
    """
    GitHub API経由でin-progressのIssueが見つからない場合に、何も処理しないことをテストします。
    """
    # Arrange
    agent_id = "test-agent"
    mock_github_client.find_issues_by_labels.return_value = []

    # Act
    task_service.complete_previous_task(agent_id)

    # Assert
    mock_github_client.find_issues_by_labels.assert_called_once_with(
        labels=["in-progress", agent_id]
    )
    # 更新処理は呼び出されないことを確認
    mock_github_client.update_issue.assert_not_called()


@pytest.mark.unit
@patch("time.sleep", return_value=None)
def test_complete_previous_task_handles_multiple_issues(
    mock_sleep, task_service, mock_redis_client, mock_github_client
):
    """
    複数のin-progressのIssueが見つかった場合に、すべて完了処理を行うことをテストします。
    """
    # Arrange
    agent_id = "test-agent"
    previous_issue_1 = create_mock_issue(
        number=101,
        title="Previous Task 1",
        body="",
        labels=["in-progress", agent_id, "P1"],
    )
    previous_issue_2 = create_mock_issue(
        number=102,
        title="Previous Task 2",
        body="",
        labels=["in-progress", agent_id, "P1"],
    )
    mock_github_client.find_issues_by_labels.return_value = [
        previous_issue_1,
        previous_issue_2,
    ]

    # Act
    task_service.complete_previous_task(agent_id)

    # Assert
    mock_github_client.find_issues_by_labels.assert_called_once_with(
        labels=["in-progress", agent_id]
    )
    # 両方のIssueが更新されることを確認
    assert mock_github_client.update_issue.call_count == 2
    mock_github_client.update_issue.assert_any_call(
        issue_id=previous_issue_1["number"],
        remove_labels=["in-progress", agent_id],
        add_labels=["needs-review"],
    )
    mock_github_client.update_issue.assert_any_call(
        issue_id=previous_issue_2["number"],
        remove_labels=["in-progress", agent_id],
        add_labels=["needs-review"],
    )


@pytest.mark.parametrize(
    "exception_to_raise, expected_log_message",
    [
        (
            GithubException(status=500, data="Server Error"),
            "Failed to update issue",
        ),
        (Exception("Unexpected error"), "An unexpected error occurred"),
    ],
)
@pytest.mark.unit
@patch("time.sleep", return_value=None)
def test_complete_previous_task_handles_github_exception(
    mock_sleep,
    task_service,
    mock_redis_client,
    mock_github_client,
    caplog,
    exception_to_raise,
    expected_log_message,
):
    """
    complete_previous_task内でGitHub APIの例外が発生した場合の処理をテストします。
    """
    # Arrange
    agent_id = "test-agent"
    previous_issue = create_mock_issue(
        number=101,
        title="Previous Task",
        body="",
        labels=["in-progress", agent_id, "P1"],
    )
    mock_github_client.find_issues_by_labels.return_value = [previous_issue]
    mock_github_client.update_issue.side_effect = GithubException(
        status=500, data="GitHub API Error"
    )

    with caplog.at_level(logging.ERROR):
        # Act
        task_service.complete_previous_task(agent_id)

        # Assert
        mock_github_client.find_issues_by_labels.assert_called_once_with(
            labels=["in-progress", agent_id]
        )
        mock_github_client.update_issue.assert_called_once_with(
            issue_id=previous_issue["number"],
            remove_labels=["in-progress", agent_id],
            add_labels=["needs-review"],
        )
        # エラーログが記録されることを確認
        assert (
            f"[issue_id={previous_issue['number']}, agent_id={agent_id}] Failed to update issue"
            in caplog.text
        )


@pytest.mark.unit
<<<<<<< HEAD
def test_create_task_candidate_stores_in_redis(task_service, mock_redis_client):
    """create_task_candidateがTaskCandidateをRedisに正しく保存することをテストします。"""
    # Arrange
    issue_id = 123
    agent_id = "test-agent"

    # Act
    task_service.create_task_candidate(issue_id, agent_id)

    # Assert
    mock_redis_client.set_value.assert_called_once()
    call_args, call_kwargs = mock_redis_client.set_value.call_args
    assert call_args[0] == f"task_candidate:{issue_id}:{agent_id}"
    stored_value = json.loads(call_args[1])
    assert stored_value["issue_id"] == issue_id
    assert stored_value["agent_id"] == agent_id
    assert stored_value["status"] == "needs_review"
=======
def test_sort_issues_by_priority(task_service):
    """Issueが優先度ラベルに基づいて正しくソートされることをテストします。"""
    # Arrange
    issue_p1 = create_mock_issue(
        number=1, title="P1 Task", body="", labels=["P1", "feature"]
    )
    issue_p0 = create_mock_issue(
        number=2, title="P0 Task", body="", labels=["P0", "bug"]
    )
    issue_no_priority = create_mock_issue(
        number=3, title="No Priority Task", body="", labels=["documentation"]
    )
    issue_p2 = create_mock_issue(number=4, title="P2 Task", body="", labels=["P2"])
    issue_p0_another = create_mock_issue(
        number=5, title="Another P0 Task", body="", labels=["P0"]
    )

    issues = [issue_p1, issue_p0, issue_no_priority, issue_p2, issue_p0_another]

    # Act
    sorted_issues = task_service._sort_issues_by_priority(issues)

    # Assert
    # 期待されるソート順: P0, P0, P1, P2, No Priority
    expected_order = [
        issue_p0["number"],
        issue_p0_another["number"],
        issue_p1["number"],
        issue_p2["number"],
        issue_no_priority["number"],
    ]
    actual_order = [issue["number"] for issue in sorted_issues]
    assert actual_order == expected_order


@pytest.mark.unit
def test_find_candidates_by_role_filters_no_priority(task_service):
    """_find_candidates_by_roleが優先度ラベルのないIssueを除外することをテストします。"""
    # Arrange
    issue_with_priority = create_mock_issue(
        number=1, title="With Priority", body="", labels=["BACKENDCODER", "P1"]
    )
    issue_without_priority = create_mock_issue(
        number=2, title="No Priority", body="", labels=["BACKENDCODER"]
    )
    issues = [issue_with_priority, issue_without_priority]
    agent_role = "BACKENDCODER"

    # Act
    candidates = task_service._find_candidates_by_role(issues, agent_role)

    # Assert
    assert len(candidates) == 1
    assert candidates[0]["number"] == issue_with_priority["number"]
>>>>>>> 291f7456
<|MERGE_RESOLUTION|>--- conflicted
+++ resolved
@@ -146,8 +146,7 @@
     issue2 = create_mock_issue(
         number=2,
         title="Backend Task",
-        body="""## 成果物
-- test.py""",
+        body="""## 成果物\n- test.py""",
         labels=["feature", "BACKENDCODER", "P1"],
     )
     cached_issues = [issue1, issue2]
@@ -189,8 +188,7 @@
     issue1 = create_mock_issue(
         number=1,
         title="Docs",
-        body="""## 成果物
-- docs""",
+        body="""## 成果物\n- docs""",
         labels=["documentation", "P1"],
     )
     cached_issues = [issue1]
@@ -227,8 +225,7 @@
     new_issue = create_mock_issue(
         number=2,
         title="New Task",
-        body="""## 成果物
-- new.py""",
+        body="""## 成果物\n- new.py""",
         labels=["BACKENDCODER", "P1"],
     )
     cached_issues = [new_issue]
@@ -267,8 +264,7 @@
     issue = create_mock_issue(
         number=1,
         title="Test Task",
-        body="""## 成果物
-- test.py""",
+        body="""## 成果物\n- test.py""",
         labels=["BACKENDCODER", "P1"],
     )
     mock_redis_client.acquire_lock.return_value = True
@@ -295,8 +291,7 @@
     issue = create_mock_issue(
         number=1,
         title="Test Task",
-        body="""## 成果物
-- test.py""",
+        body="""## 成果物\n- test.py""",
         labels=["BACKENDCODER", "P1"],
     )
     mock_redis_client.acquire_lock.return_value = True
@@ -324,8 +319,7 @@
     issue = create_mock_issue(
         number=1,
         title="Test Task",
-        body="""## 成果物
-- test.py""",
+        body="""## 成果物\n- test.py""",
         labels=["BACKENDCODER", "P1"],
     )
     mock_redis_client.acquire_lock.return_value = True
@@ -360,8 +354,7 @@
     issue = create_mock_issue(
         number=1,
         title="Test Task",
-        body="""## 成果物
-- test.py""",
+        body="""## 成果物\n- test.py""",
         labels=["BACKENDCODER", "P1"],
     )
     mock_redis_client.acquire_lock.return_value = True
@@ -398,8 +391,7 @@
     issue_assignable = create_mock_issue(
         number=2,
         title="Assignable",
-        body="""## 成果物
-- work""",
+        body="""## 成果物\n- work""",
         labels=["BACKENDCODER", "P1"],
     )
     candidate_issues = [issue_not_assignable, issue_assignable]
@@ -425,16 +417,14 @@
     issue_no_branch = create_mock_issue(
         number=1,
         title="No Branch",
-        body="""## 成果物
-- work""",
+        body="""## 成果物\n- work""",
         labels=["BACKENDCODER", "P1"],
         has_branch_name=False,
     )
     issue_with_branch = create_mock_issue(
         number=2,
         title="With Branch",
-        body="""## 成果物
-- work""",
+        body="""## 成果物\n- work""",
         labels=["BACKENDCODER", "P1"],
         has_branch_name=True,
     )
@@ -460,15 +450,13 @@
     issue_locked = create_mock_issue(
         number=1,
         title="Locked Issue",
-        body="""## 成果物
-- work""",
+        body="""## 成果物\n- work""",
         labels=["BACKENDCODER", "P1"],
     )
     issue_unlocked = create_mock_issue(
         number=2,
         title="Unlocked Issue",
-        body="""## 成果物
-- work""",
+        body="""## 成果物\n- work""",
         labels=["BACKENDCODER", "P1"],
     )
     candidate_issues = [issue_locked, issue_unlocked]
@@ -499,8 +487,7 @@
     issue_other_role = create_mock_issue(
         number=1,
         title="Other Role Task",
-        body="""## 成果物
-- work""",
+        body="""## 成果物\n- work""",
         labels=["FRONTENDCODER", "P1"],
     )
     cached_issues = [issue_other_role]
@@ -583,8 +570,7 @@
     issue = create_mock_issue(
         number=1,
         title="Test Task",
-        body="""## 成果物
-- test.py""",
+        body="""## 成果物\n- test.py""",
         labels=[agent_role, "P1"],
     )
     mock_redis_client.get_value.return_value = json.dumps([issue])
@@ -610,8 +596,7 @@
     issue = create_mock_issue(
         number=1,
         title="Review Task",
-        body="""## 成果物
-- review.py""",
+        body="""## 成果物\n- review.py""",
         labels=["BACKENDCODER", "needs-review"],
     )
     cached_issues = [issue]
@@ -683,8 +668,7 @@
     issue = create_mock_issue(
         number=123,
         title="Found Task",
-        body="""## 成果物
-- found.py""",
+        body="""## 成果物\n- found.py""",
         labels=["BACKENDCODER", "P1"],
     )
 
@@ -748,8 +732,7 @@
     issue = create_mock_issue(
         number=456,
         title="Immediate Task",
-        body="""## 成果物
-- immediate.py""",
+        body="""## 成果物\n- immediate.py""",
         labels=["BACKENDCODER", "P1"],
     )
     cached_issues = [issue]
@@ -931,25 +914,6 @@
 
 
 @pytest.mark.unit
-<<<<<<< HEAD
-def test_create_task_candidate_stores_in_redis(task_service, mock_redis_client):
-    """create_task_candidateがTaskCandidateをRedisに正しく保存することをテストします。"""
-    # Arrange
-    issue_id = 123
-    agent_id = "test-agent"
-
-    # Act
-    task_service.create_task_candidate(issue_id, agent_id)
-
-    # Assert
-    mock_redis_client.set_value.assert_called_once()
-    call_args, call_kwargs = mock_redis_client.set_value.call_args
-    assert call_args[0] == f"task_candidate:{issue_id}:{agent_id}"
-    stored_value = json.loads(call_args[1])
-    assert stored_value["issue_id"] == issue_id
-    assert stored_value["agent_id"] == agent_id
-    assert stored_value["status"] == "needs_review"
-=======
 def test_sort_issues_by_priority(task_service):
     """Issueが優先度ラベルに基づいて正しくソートされることをテストします。"""
     # Arrange
@@ -1004,4 +968,23 @@
     # Assert
     assert len(candidates) == 1
     assert candidates[0]["number"] == issue_with_priority["number"]
->>>>>>> 291f7456
+
+
+@pytest.mark.unit
+def test_create_task_candidate_stores_in_redis(task_service, mock_redis_client):
+    """create_task_candidateがTaskCandidateをRedisに正しく保存することをテストします。"""
+    # Arrange
+    issue_id = 123
+    agent_id = "test-agent"
+
+    # Act
+    task_service.create_task_candidate(issue_id, agent_id)
+
+    # Assert
+    mock_redis_client.set_value.assert_called_once()
+    call_args, call_kwargs = mock_redis_client.set_value.call_args
+    assert call_args[0] == f"task_candidate:{issue_id}:{agent_id}"
+    stored_value = json.loads(call_args[1])
+    assert stored_value["issue_id"] == issue_id
+    assert stored_value["agent_id"] == agent_id
+    assert stored_value["status"] == "needs_review"