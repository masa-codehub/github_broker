import json
import logging
<<<<<<< HEAD
import threading
from unittest.mock import AsyncMock, MagicMock, call, patch
=======
from unittest.mock import MagicMock, patch
>>>>>>> 77e9f0f6

import pytest
from github import GithubException

from github_broker.application.task_service import OPEN_ISSUES_CACHE_KEY, TaskService
from github_broker.infrastructure.executors.gemini_executor import GeminiExecutor


@pytest.fixture
def mock_redis_client():
    """Redisクライアントのモックを提供します。"""
    return MagicMock()


@pytest.fixture
def mock_github_client():
    """GitHubクライアントのモックを提供します。"""
    return MagicMock()


@pytest.fixture
def task_service(mock_redis_client, mock_github_client):
    """TaskServiceのテストインスタンスを提供します。"""
    mock_settings = MagicMock()
    mock_settings.GITHUB_REPOSITORY = "test/repo"
    mock_settings.GITHUB_INDEXING_WAIT_SECONDS = 0
    mock_settings.POLLING_INTERVAL_SECONDS = 60

    mock_gemini_executor_instance = MagicMock(spec=GeminiExecutor)
    mock_gemini_executor_instance.build_prompt.return_value = (
        "Generated Prompt for Issue 2"
    )

    return TaskService(
        redis_client=mock_redis_client,
        github_client=mock_github_client,
        settings=mock_settings,
        gemini_executor=mock_gemini_executor_instance,
    )


def create_mock_issue(
    number,
    title,
    body,
    labels,
    html_url_base="https://github.com/test/repo/issues",
    has_branch_name: bool = True,
):
    """テスト用のIssue辞書を生成するヘルパー関数。"""
    full_body = body
    if has_branch_name:
        full_body += f"\n\n## ブランチ名\n`feature/issue-{number}`"

    return {
        "number": number,
        "title": title,
        "body": full_body,
        "html_url": f"{html_url_base}/{number}",
        "labels": [{"name": label} for label in labels],
    }


@pytest.mark.unit
<<<<<<< HEAD
def test_start_polling_fetches_and_caches_issues(
    task_service, mock_github_client, mock_redis_client
):
    """start_pollingがIssueを取得し、単一キーでRedisにキャッシュすることをテストします。"""
    # Arrange
    issue1 = create_mock_issue(number=1, title="Poll Task 1", body="", labels=["bug"])
    issue2 = create_mock_issue(
        number=2, title="Poll Task 2", body="", labels=["feature"]
    )
    mock_issues = [issue1, issue2]
    mock_github_client.get_open_issues.return_value = mock_issues

    stop_event = threading.Event()

    def stop_loop(*args, **kwargs):
        if mock_github_client.get_open_issues.call_count == 1:
            stop_event.set()
        return mock_issues

    mock_github_client.get_open_issues.side_effect = stop_loop

    # Act
    polling_thread = threading.Thread(
        target=task_service.start_polling, args=(stop_event,)
    )
    polling_thread.start()
    polling_thread.join(timeout=5)

    # Assert
    mock_github_client.get_open_issues.assert_called_once()
    mock_redis_client.set_value.assert_called_once_with(
        OPEN_ISSUES_CACHE_KEY, json.dumps(mock_issues)
    )


@pytest.mark.unit
def test_start_polling_caches_empty_list_when_no_issues(
    task_service, mock_github_client, mock_redis_client
):
    """start_pollingがIssueがない場合に空のリストをキャッシュすることをテストします。"""
    # Arrange
    mock_github_client.get_open_issues.return_value = []
    stop_event = threading.Event()

    def stop_loop(*args, **kwargs):
        if mock_github_client.get_open_issues.call_count == 1:
            stop_event.set()
        return []

    mock_github_client.get_open_issues.side_effect = stop_loop

    # Act
    polling_thread = threading.Thread(
        target=task_service.start_polling, args=(stop_event,)
    )
    polling_thread.start()
    polling_thread.join(timeout=5)

    # Assert
    mock_github_client.get_open_issues.assert_called_once()
    mock_redis_client.set_value.assert_called_once_with(
        OPEN_ISSUES_CACHE_KEY, json.dumps([])
    )


@pytest.mark.unit
@pytest.mark.anyio
async def test_request_task_selects_by_role_from_cache(
=======
def test_request_task_selects_by_role_from_cache(
>>>>>>> 77e9f0f6
    task_service, mock_redis_client, mock_github_client
):
    """Redisキャッシュから役割に合うIssueを正しく選択できることをテストします。"""
    # Arrange
    issue1 = create_mock_issue(
        number=1, title="Docs", body="", labels=["documentation"]
    )
    issue2 = create_mock_issue(
        number=2,
        title="Backend Task",
        body="## 成果物\n- test.py",
        labels=["feature", "BACKENDCODER"],
    )
    cached_issues = [issue1, issue2]
<<<<<<< HEAD
    mock_redis_client.get_value.side_effect = [json.dumps(cached_issues), None]
=======
    mock_redis_client.get_value.return_value = json.dumps(cached_issues)
>>>>>>> 77e9f0f6
    mock_github_client.find_issues_by_labels.return_value = []
    mock_redis_client.acquire_lock.return_value = True

    agent_id = "test-agent"
    agent_role = "BACKENDCODER"

    # Act
    result = await task_service.request_task(
        agent_id=agent_id, agent_role=agent_role, timeout=0
    )

    # Assert
    assert result is not None
    assert result.issue_id == 2
    mock_redis_client.get_value.assert_called_once_with(OPEN_ISSUES_CACHE_KEY)
    mock_redis_client.acquire_lock.assert_called_once_with(
        "issue_lock_2", agent_id, timeout=600
    )
    task_service.gemini_executor.build_prompt.assert_called_once_with(
        issue_id=issue2["number"],
        title=issue2["title"],
        body=issue2["body"],
        branch_name="feature/issue-2",
    )
    mock_redis_client.set_value.assert_called_once_with(
        f"agent_current_task:{agent_id}", str(issue2["number"]), timeout=3600
    )


@pytest.mark.unit
<<<<<<< HEAD
@pytest.mark.anyio
async def test_request_task_no_matching_issue(
=======
def test_request_task_no_matching_issue(
>>>>>>> 77e9f0f6
    task_service, mock_redis_client, mock_github_client
):
    """エージェントの役割に一致するIssueがない場合にNoneが返されることをテストします。"""
    # Arrange
    issue1 = create_mock_issue(
        number=1, title="Docs", body="## 成果物\n- docs", labels=["documentation"]
    )
    cached_issues = [issue1]
<<<<<<< HEAD
    mock_redis_client.get_value.side_effect = [json.dumps(cached_issues), None]
=======
    mock_redis_client.get_value.return_value = json.dumps(cached_issues)
>>>>>>> 77e9f0f6
    mock_github_client.find_issues_by_labels.return_value = []
    agent_id = "test-agent"
    agent_role = "BACKENDCODER"

    # Act
    result = await task_service.request_task(
        agent_id=agent_id, agent_role=agent_role, timeout=0
    )

    # Assert
    assert result is None
<<<<<<< HEAD
    mock_redis_client.get_value.assert_has_calls(
        [call(OPEN_ISSUES_CACHE_KEY), call(f"agent_current_task:{agent_id}")]
    )


@pytest.mark.unit
@pytest.mark.anyio
async def test_request_task_excludes_needs_review_label(
    task_service, mock_redis_client, mock_github_client
):
    """'needs-review'ラベルを持つIssueがタスク割り当てから除外されることをテストします。"""
    # Arrange
    issue1 = create_mock_issue(
        number=1,
        title="Task Needs Review",
        body="""
## 成果物
- review.py""",
        labels=["BACKENDCODER", "needs-review"],
    )
    issue2 = create_mock_issue(
        number=2,
        title="Assignable Task",
        body="""
## 成果物
- assign.py""",
        labels=["BACKENDCODER"],
    )
    cached_issues = [issue1, issue2]
    mock_redis_client.get_value.return_value = json.dumps(cached_issues)
    mock_github_client.find_issues_by_labels.return_value = []
    mock_redis_client.acquire_lock.return_value = True

    # Act
    result = await task_service.request_task(
        agent_id="test-agent", agent_role="BACKENDCODER", timeout=0
    )

    # Assert
    assert result is not None
    assert result.issue_id == 2


@pytest.mark.unit
@pytest.mark.anyio
async def test_request_task_completes_previous_task(
=======
    mock_redis_client.get_value.assert_called_once_with(OPEN_ISSUES_CACHE_KEY)


@pytest.mark.unit
def test_request_task_completes_previous_task(
>>>>>>> 77e9f0f6
    task_service, mock_redis_client, mock_github_client
):
    """request_taskが前タスクの完了処理を呼び出すことをテストします。"""
    # Arrange
    agent_id = "test-agent"
    agent_role = "BACKENDCODER"
    prev_issue = create_mock_issue(
        number=1,
        title="Previous Task",
        body="",
        labels=["in-progress", agent_id],
    )
    new_issue = create_mock_issue(
        number=2,
        title="New Task",
        body="""
## 成果物
- new.py""",
        labels=["BACKENDCODER"],
    )
    cached_issues = [new_issue]  # Only new task in cache
    mock_redis_client.get_value.return_value = json.dumps(cached_issues)
    mock_redis_client.acquire_lock.return_value = True

    # Setup GitHub API to return previous issue for completion
    mock_github_client.find_issues_by_labels.return_value = [prev_issue]

    # Act
    result = await task_service.request_task(
        agent_id=agent_id, agent_role=agent_role, timeout=0
    )

    # Assert
<<<<<<< HEAD
    mock_github_client.update_issue.assert_called_once_with(
        issue_id=prev_issue["number"],
        remove_labels=["in-progress", agent_id],
        add_labels=["needs-review"],
    )
    assert result is not None
    assert result.issue_id == new_issue["number"]


@pytest.mark.unit
def test_find_first_assignable_task_exception_releases_lock(
    task_service, mock_github_client, mock_redis_client
):
    """
    _find_first_assignable_task内で例外が発生した場合にロックが解放されることをテストします。
    """
    # Arrange
    issue = create_mock_issue(
        number=1,
        title="Test Task",
        body="""
## 成果物
- test.py""",
        labels=["BACKENDCODER"],
    )
    mock_redis_client.acquire_lock.return_value = True
    mock_github_client.add_label.side_effect = Exception("GitHub API Error")

    candidate_issues = [issue]
    agent_id = "test-agent"

    # Act & Assert
    with pytest.raises(Exception, match="GitHub API Error"):
        task_service._find_first_assignable_task(candidate_issues, agent_id)

    mock_redis_client.release_lock.assert_called_once_with("issue_lock_1")


@pytest.mark.unit
def test_find_first_assignable_task_create_branch_exception_releases_lock(
    task_service, mock_github_client, mock_redis_client
):
    """
    _find_first_assignable_task内でcreate_branchが例外を発生させた場合にロックが解放されることをテストします。
    """
    # Arrange
    issue = create_mock_issue(
        number=1,
        title="Test Task",
        body="""
## 成果物
- test.py""",
        labels=["BACKENDCODER"],
    )
    mock_redis_client.acquire_lock.return_value = True
    mock_github_client.create_branch.side_effect = Exception("Branch Creation Error")

    candidate_issues = [issue]
    agent_id = "test-agent"

    # Act & Assert
    with pytest.raises(Exception, match="Branch Creation Error"):
        task_service._find_first_assignable_task(candidate_issues, agent_id)

    mock_redis_client.release_lock.assert_called_once_with("issue_lock_1")


@pytest.mark.unit
def test_find_first_assignable_task_rollback_labels_on_branch_creation_failure(
    task_service, mock_github_client, mock_redis_client, caplog
):
    """
    _find_first_assignable_task内でcreate_branchが例外を発生させた場合に、
    付与されたラベルがロールバックされることをテストします。
    """
    # Arrange
    issue = create_mock_issue(
        number=1,
        title="Test Task",
        body="""
## 成果物
- test.py""",
        labels=["BACKENDCODER"],
    )
    mock_redis_client.acquire_lock.return_value = True
    mock_github_client.create_branch.side_effect = GithubException(
        status=422, data="Branch already exists"
    )

    candidate_issues = [issue]
    agent_id = "test-agent"

    with caplog.at_level(logging.ERROR):
        # Act & Assert
        with pytest.raises(GithubException, match="Branch already exists"):
            task_service._find_first_assignable_task(candidate_issues, agent_id)

        # Assert
        mock_redis_client.release_lock.assert_called_once_with("issue_lock_1")
        mock_github_client.update_issue.assert_called_once_with(
            issue_id=issue["number"], remove_labels=["in-progress", agent_id]
        )
        mock_github_client.remove_label.assert_not_called()


@pytest.mark.unit
def test_find_first_assignable_task_rollback_failure_logs_error(
    task_service, mock_github_client, mock_redis_client, caplog
):
    """
    _find_first_assignable_task内でcreate_branchが例外を発生させ、
    さらにラベルのロールバックも失敗した場合に、エラーがログに記録されることをテストします。
    """
    # Arrange
    issue = create_mock_issue(
        number=1,
        title="Test Task",
        body="""
## 成果物
- test.py""",
        labels=["BACKENDCODER"],
    )
    mock_redis_client.acquire_lock.return_value = True
    mock_github_client.create_branch.side_effect = GithubException(
        status=422, data="Branch already exists"
    )
    mock_github_client.update_issue.side_effect = Exception("Rollback Error")

    candidate_issues = [issue]
    agent_id = "test-agent"

    with caplog.at_level(logging.ERROR):
        with pytest.raises(GithubException, match="Branch already exists"):
            task_service._find_first_assignable_task(candidate_issues, agent_id)

        assert "Failed to rollback labels for issue #1: Rollback Error" in caplog.text
        mock_redis_client.release_lock.assert_called_once_with("issue_lock_1")
        mock_github_client.update_issue.assert_called_once()


@pytest.mark.unit
def test_find_first_assignable_task_skips_non_assignable(
    task_service, mock_redis_client
):
    """is_assignable()がFalseを返すIssueをスキップすることをテストします。"""
    # Arrange
    issue_not_assignable = create_mock_issue(
        number=1,
        title="Not Assignable",
        body="No deliverables section",
        labels=["BACKENDCODER"],
        has_branch_name=True,
    )
    issue_assignable = create_mock_issue(
        number=2,
        title="Assignable",
        body="""
## 成果物
- work""",
        labels=["BACKENDCODER"],
    )
    candidate_issues = [issue_not_assignable, issue_assignable]
    mock_redis_client.acquire_lock.return_value = True

    # Act
    result = task_service._find_first_assignable_task(candidate_issues, "test-agent")

    # Assert
    assert result is not None
    assert result.issue_id == 2
    mock_redis_client.acquire_lock.assert_called_once_with(
        "issue_lock_2", "locked", timeout=600
    )


@pytest.mark.unit
def test_find_first_assignable_task_skips_no_branch_name(
    task_service, mock_redis_client
):
    """ブランチ名が本文にないIssueをスキップすることをテストします。"""
    # Arrange
    issue_no_branch = create_mock_issue(
        number=1,
        title="No Branch",
        body="""
## 成果物
- work""",
        labels=["BACKENDCODER"],
        has_branch_name=False,
    )
    issue_with_branch = create_mock_issue(
        number=2,
        title="With Branch",
        body="""
## 成果物
- work""",
        labels=["BACKENDCODER"],
        has_branch_name=True,
    )
    candidate_issues = [issue_no_branch, issue_with_branch]
    mock_redis_client.acquire_lock.return_value = True

    # Act
    result = task_service._find_first_assignable_task(candidate_issues, "test-agent")

    # Assert
    assert result is not None
    assert result.issue_id == 2
    mock_redis_client.acquire_lock.assert_called_once_with(
        "issue_lock_2", "locked", timeout=600
    )
=======
    # Check that find_issues_by_labels was called for completion
    mock_github_client.find_issues_by_labels.assert_called_once_with(
        labels=["in-progress", agent_id]
    )
    # Check that update_issue was called for the previous task completion
    update_calls = mock_github_client.update_issue.call_args_list
    assert len(update_calls) >= 1, "update_issue should be called at least once"
    # The first call should be for completing the previous task
    first_call = update_calls[0]
    assert first_call[1]["issue_id"] == prev_issue["number"]
    assert first_call[1]["remove_labels"] == ["in-progress", agent_id]
    assert first_call[1]["add_labels"] == ["needs-review"]

    assert result is not None
    assert result.issue_id == new_issue["number"]
>>>>>>> 77e9f0f6


@pytest.mark.unit
def test_find_first_assignable_task_skips_locked_issue(task_service, mock_redis_client):
    """RedisでロックされているIssueをスキップすることをテストします。"""
    # Arrange
    agent_id = "test-agent"
    issue_locked = create_mock_issue(
        number=1,
        title="Locked Issue",
        body="""
## 成果物
- work""",
        labels=["BACKENDCODER"],
    )
    issue_unlocked = create_mock_issue(
        number=2,
        title="Unlocked Issue",
        body="""
## 成果物
- work""",
        labels=["BACKENDCODER"],
    )
    candidate_issues = [issue_locked, issue_unlocked]
    mock_redis_client.acquire_lock.side_effect = [False, True]

    # Act
    result = task_service._find_first_assignable_task(candidate_issues, agent_id)

    # Assert
    assert result is not None
    assert result.issue_id == 2
    assert mock_redis_client.acquire_lock.call_count == 2
    mock_redis_client.acquire_lock.assert_any_call(
        f"issue_lock_{issue_locked['number']}", agent_id, timeout=600
    )
    mock_redis_client.acquire_lock.assert_any_call(
        f"issue_lock_{issue_unlocked['number']}", agent_id, timeout=600
    )


<<<<<<< HEAD
@pytest.mark.unit
@pytest.mark.anyio
async def test_no_matching_role_candidates(
    task_service, mock_redis_client, mock_github_client
):
    """オープンなIssueはあるが、役割に合う候補がない場合のテスト。"""
    # Arrange
    issue_other_role = create_mock_issue(
        number=1,
        title="Other Role Task",
        body="""
## 成果物
- work""",
        labels=["FRONTENDCODER"],
    )
    cached_issues = [issue_other_role]
    mock_redis_client.get_value.return_value = json.dumps(cached_issues)
    mock_github_client.find_issues_by_labels.return_value = []

    # Act
    result = await task_service.request_task(
        agent_id="test-agent", agent_role="BACKENDCODER", timeout=0
    )

    # Assert
    assert result is None


@pytest.mark.unit
=======
>>>>>>> 77e9f0f6
@pytest.mark.parametrize(
    "exception_to_raise, expected_log_message",
    [
        (
            GithubException(status=500, data="Server Error"),
            "Failed to update issue",
        ),
        (Exception("Unexpected error"), "An unexpected error occurred"),
    ],
)
@pytest.mark.unit
def test_complete_previous_task_handles_exceptions(
<<<<<<< HEAD
=======
    exception_to_raise,
    expected_log_message,
>>>>>>> 77e9f0f6
    task_service,
    mock_redis_client,
    mock_github_client,
    caplog,
):
    """complete_previous_taskが例外を適切に処理することをテストします。"""
    # Arrange
    prev_issue_1 = create_mock_issue(
        number=101,
        title="Previous Task 1",
        body="",
        labels=["in-progress", "test-agent"],
    )
    prev_issue_2 = create_mock_issue(
        number=102,
        title="Previous Task 2",
        body="",
        labels=["in-progress", "test-agent"],
    )
<<<<<<< HEAD
    cached_issues = [prev_issue_1, prev_issue_2]
=======
    new_issue = create_mock_issue(
        number=201,
        title="New Task",
        body="## 成果物\n- new.py",
        labels=["BACKENDCODER"],
    )
    cached_issues = [new_issue]  # キャッシュには新しいタスクのみ
>>>>>>> 77e9f0f6
    mock_redis_client.get_value.return_value = json.dumps(cached_issues)
    mock_redis_client.acquire_lock.return_value = True

    # GitHub API呼び出しをセットアップ
    mock_github_client.find_issues_by_labels.return_value = [prev_issue_1, prev_issue_2]

    agent_id = "test-agent"

    mock_github_client.update_issue.side_effect = [
        exception_to_raise,
<<<<<<< HEAD
        None,
=======
        None,  # 2番目のcomplete_previous_task呼び出しは成功
        None,  # add_labelの呼び出し
        None,  # add_labelの呼び出し
>>>>>>> 77e9f0f6
    ]

    with caplog.at_level(logging.ERROR):
        # Act
        task_service.complete_previous_task(agent_id, cached_issues)

        # Assert
<<<<<<< HEAD
        assert mock_github_client.update_issue.call_count == 2
        assert expected_log_message in caplog.text
        mock_github_client.update_issue.assert_called_with(
            issue_id=prev_issue_2["number"],
            remove_labels=["in-progress", agent_id],
            add_labels=["needs-review"],
        )


@pytest.mark.unit
@pytest.mark.anyio
async def test_request_task_stores_current_task_in_redis(
=======
        # find_issues_by_labelsが呼び出されたことを確認
        mock_github_client.find_issues_by_labels.assert_called_once_with(
            labels=["in-progress", agent_id]
        )
        # update_issueが複数回呼び出されたことを確認（complete_previous_task + add_labels）
        assert mock_github_client.update_issue.call_count >= 2
        # 最初のIssueでエラーがログに記録されたことを確認
        assert expected_log_message in caplog.text
        # 新しいタスクが正常に返されたことを確認
        assert result is not None
        assert result.issue_id == new_issue["number"]


@pytest.mark.unit
def test_request_task_stores_current_task_in_redis(
>>>>>>> 77e9f0f6
    task_service, mock_redis_client, mock_github_client
):
    """タスク割り当て時にRedisに現在のタスクIDを保存することをテストします。"""
    # Arrange
<<<<<<< HEAD
    new_issue = create_mock_issue(
        number=101,
        title="New Task",
        body="""
## 成果物
- new.py""",
        labels=["BACKENDCODER"],
    )
    cached_issues = [new_issue]
    mock_redis_client.get_value.return_value = json.dumps(cached_issues)
    mock_redis_client.acquire_lock.return_value = True

=======
>>>>>>> 77e9f0f6
    agent_id = "test-agent"
    agent_role = "BACKENDCODER"
    issue = create_mock_issue(
        number=1,
        title="Test Task",
        body="## 成果物\n- test.py",
        labels=[agent_role],
    )
    mock_redis_client.get_value.return_value = json.dumps([issue])
    mock_github_client.find_issues_by_labels.return_value = []
    mock_redis_client.acquire_lock.return_value = True

    # Act
<<<<<<< HEAD
    result = await task_service.request_task(
        agent_id=agent_id, agent_role=agent_role, timeout=0
    )
=======
    task_service.request_task(agent_id=agent_id, agent_role=agent_role)
>>>>>>> 77e9f0f6

    # Assert
    mock_redis_client.set_value.assert_called_once_with(
        f"agent_current_task:{agent_id}", str(issue["number"]), timeout=3600
    )


@pytest.mark.unit
<<<<<<< HEAD
@pytest.mark.anyio
@patch("asyncio.sleep", new_callable=AsyncMock)
@patch("time.time")
async def test_request_task_long_polling_timeout(
    mock_time, mock_sleep, task_service, mock_redis_client, mock_github_client
):
    """ロングポーリングがタイムアウト時間に達した場合にNoneを返すことをテストします。"""
    # Arrange
    mock_redis_client.get_value.side_effect = [
        json.dumps([]),  # 1st check
        None,
        json.dumps([]),  # 2nd check
        None,
        json.dumps([]),  # 3rd check
        None,
    ]

    mock_time.side_effect = [0, 6, 12, 16]

    agent_id = "test-agent"
    agent_role = "BACKENDCODER"
    timeout = 15

    # Act
    result = await task_service.request_task(
        agent_id=agent_id, agent_role=agent_role, timeout=timeout
    )

    # Assert
    assert result is None
    assert mock_sleep.call_count == 2
    mock_sleep.assert_has_calls([call(5), call(3)])


@pytest.mark.unit
@pytest.mark.anyio
@patch("asyncio.sleep", new_callable=AsyncMock)
@patch("time.time")
async def test_request_task_long_polling_finds_task_during_wait(
    mock_time, mock_sleep, task_service, mock_redis_client, mock_github_client
):
    """ロングポーリング中にタスクが見つかった場合に即座に返すことをテストします。"""
    # Arrange
    issue = create_mock_issue(
        number=123,
        title="Found Task",
        body="""
## 成果物
- found.py""",
        labels=["BACKENDCODER"],
    )

    mock_redis_client.get_value.side_effect = [
        json.dumps([]),
        None,
        json.dumps([issue]),
    ]

    mock_redis_client.acquire_lock.return_value = True

    mock_time.side_effect = [0, 6]

    agent_id = "test-agent"
    agent_role = "BACKENDCODER"
    timeout = 30

    # Act
    result = await task_service.request_task(
        agent_id=agent_id, agent_role=agent_role, timeout=timeout
    )

    # Assert
    assert result is not None
    assert result.issue_id == 123
    assert mock_sleep.call_count == 1
    mock_sleep.assert_called_with(5)


@pytest.mark.unit
@pytest.mark.anyio
@patch("asyncio.sleep", new_callable=AsyncMock)
async def test_request_task_no_timeout_returns_immediately(
    mock_sleep, task_service, mock_redis_client, mock_github_client
):
    """timeout=Noneの場合に即座にNoneを返すことをテストします。"""
    # Arrange
    cached_issues = []
    mock_redis_client.get_value.return_value = json.dumps(cached_issues)

    agent_id = "test-agent"
    agent_role = "BACKENDCODER"

    # Act
    result = await task_service.request_task(
        agent_id=agent_id, agent_role=agent_role, timeout=None
    )

    # Assert
    assert result is None
    mock_sleep.assert_not_called()


@pytest.mark.unit
@pytest.mark.anyio
@patch("asyncio.sleep", new_callable=AsyncMock)
async def test_request_task_finds_task_immediately_no_polling(
    mock_sleep, task_service, mock_redis_client, mock_github_client
):
    """最初のチェックでタスクが見つかった場合にポーリングせずに即座に返すことをテストします。"""
    # Arrange
    issue = create_mock_issue(
        number=456,
        title="Immediate Task",
        body="""
## 成果物
- immediate.py""",
        labels=["BACKENDCODER"],
    )
    cached_issues = [issue]
    mock_redis_client.get_value.return_value = json.dumps(cached_issues)
    mock_redis_client.acquire_lock.return_value = True

    agent_id = "test-agent"
    agent_role = "BACKENDCODER"
    timeout = 30

    # Act
    result = await task_service.request_task(
        agent_id=agent_id, agent_role=agent_role, timeout=timeout
    )

    # Assert
    assert result is not None
    assert result.issue_id == 456
    mock_sleep.assert_not_called()


@pytest.mark.unit
def test_complete_previous_task_uses_redis_for_previous_issue_id(
    task_service, mock_redis_client, mock_github_client
):
    """complete_previous_taskがRedisから前回のissue_idを取得して利用することをテストします。"""
    # Arrange
    agent_id = "test-agent"
    previous_issue_id = 101
    mock_redis_client.get_value.return_value = str(previous_issue_id)

    prev_issue = create_mock_issue(
        number=previous_issue_id,
=======
@patch("time.sleep", return_value=None)
def test_complete_previous_task_finds_and_completes_issues_via_github_api(
    mock_sleep, task_service, mock_redis_client, mock_github_client
):
    """complete_previous_taskがGitHub APIから直接Issueを検索して完了処理を行うことをテストします。"""
    # Arrange
    agent_id = "test-agent"
    previous_issue = create_mock_issue(
        number=101,
>>>>>>> 77e9f0f6
        title="Previous Task",
        body="",
        labels=["in-progress", agent_id],
    )
<<<<<<< HEAD
    all_issues = [prev_issue]
=======
    mock_github_client.find_issues_by_labels.return_value = [previous_issue]
>>>>>>> 77e9f0f6

    # Act
    task_service.complete_previous_task(agent_id)

    # Assert
    mock_github_client.find_issues_by_labels.assert_called_once_with(
        labels=["in-progress", agent_id]
    )
    mock_github_client.update_issue.assert_called_once_with(
        issue_id=previous_issue["number"],
        remove_labels=["in-progress", agent_id],
        add_labels=["needs-review"],
    )


@pytest.mark.unit
<<<<<<< HEAD
def test_complete_previous_task_falls_back_to_github_search_if_redis_fails(
    task_service, mock_redis_client, mock_github_client
=======
@patch("time.sleep", return_value=None)
def test_complete_previous_task_no_issues_found_via_github_api(
    mock_sleep, task_service, mock_redis_client, mock_github_client
>>>>>>> 77e9f0f6
):
    """
    GitHub API経由でin-progressのIssueが見つからない場合に、何も処理しないことをテストします。
    """
    # Arrange
    agent_id = "test-agent"
<<<<<<< HEAD
    mock_redis_client.get_value.return_value = None

    prev_issue_from_github = create_mock_issue(
=======
    mock_github_client.find_issues_by_labels.return_value = []

    # Act
    task_service.complete_previous_task(agent_id)

    # Assert
    mock_github_client.find_issues_by_labels.assert_called_once_with(
        labels=["in-progress", agent_id]
    )
    # 更新処理は呼び出されないことを確認
    mock_github_client.update_issue.assert_not_called()


@pytest.mark.unit
@patch("time.sleep", return_value=None)
def test_complete_previous_task_handles_multiple_issues(
    mock_sleep, task_service, mock_redis_client, mock_github_client
):
    """
    複数のin-progressのIssueが見つかった場合に、すべて完了処理を行うことをテストします。
    """
    # Arrange
    agent_id = "test-agent"
    previous_issue_1 = create_mock_issue(
        number=101,
        title="Previous Task 1",
        body="",
        labels=["in-progress", agent_id],
    )
    previous_issue_2 = create_mock_issue(
>>>>>>> 77e9f0f6
        number=102,
        title="Previous Task 2",
        body="",
        labels=["in-progress", agent_id],
    )
    mock_github_client.find_issues_by_labels.return_value = [
        previous_issue_1,
        previous_issue_2,
    ]

    # Act
    task_service.complete_previous_task(agent_id)

    # Assert
    mock_github_client.find_issues_by_labels.assert_called_once_with(
        labels=["in-progress", agent_id]
    )
<<<<<<< HEAD
    mock_github_client.update_issue.assert_called_once_with(
        issue_id=prev_issue_from_github["number"],
        remove_labels=["in-progress", agent_id],
        add_labels=["needs-review"],
    )
    mock_redis_client.delete_key.assert_not_called()
=======
    # 両方のIssueが更新されることを確認
    assert mock_github_client.update_issue.call_count == 2
    mock_github_client.update_issue.assert_any_call(
        issue_id=previous_issue_1["number"],
        remove_labels=["in-progress", agent_id],
        add_labels=["needs-review"],
    )
    mock_github_client.update_issue.assert_any_call(
        issue_id=previous_issue_2["number"],
        remove_labels=["in-progress", agent_id],
        add_labels=["needs-review"],
    )


@pytest.mark.unit
@patch("time.sleep", return_value=None)
def test_complete_previous_task_handles_github_exception(
    mock_sleep, task_service, mock_redis_client, mock_github_client, caplog
):
    """
    complete_previous_task内でGitHub APIの例外が発生した場合の処理をテストします。
    """
    # Arrange
    agent_id = "test-agent"
    previous_issue = create_mock_issue(
        number=101,
        title="Previous Task",
        body="",
        labels=["in-progress", agent_id],
    )
    mock_github_client.find_issues_by_labels.return_value = [previous_issue]
    mock_github_client.update_issue.side_effect = GithubException(
        status=500, data="GitHub API Error"
    )

    with caplog.at_level(logging.ERROR):
        # Act
        task_service.complete_previous_task(agent_id)

        # Assert
        mock_github_client.find_issues_by_labels.assert_called_once_with(
            labels=["in-progress", agent_id]
        )
        mock_github_client.update_issue.assert_called_once_with(
            issue_id=previous_issue["number"],
            remove_labels=["in-progress", agent_id],
            add_labels=["needs-review"],
        )
        # エラーログが記録されることを確認
        assert (
            f"[issue_id={previous_issue['number']}, agent_id={agent_id}] Failed to update issue"
            in caplog.text
        )
>>>>>>> 77e9f0f6
<|MERGE_RESOLUTION|>--- conflicted
+++ resolved
@@ -1,11 +1,7 @@
 import json
 import logging
-<<<<<<< HEAD
 import threading
-from unittest.mock import AsyncMock, MagicMock, call, patch
-=======
-from unittest.mock import MagicMock, patch
->>>>>>> 77e9f0f6
+from unittest.mock import AsyncMock, MagicMock, patch
 
 import pytest
 from github import GithubException
@@ -33,6 +29,7 @@
     mock_settings.GITHUB_REPOSITORY = "test/repo"
     mock_settings.GITHUB_INDEXING_WAIT_SECONDS = 0
     mock_settings.POLLING_INTERVAL_SECONDS = 60
+    mock_settings.LONG_POLLING_CHECK_INTERVAL = 5
 
     mock_gemini_executor_instance = MagicMock(spec=GeminiExecutor)
     mock_gemini_executor_instance.build_prompt.return_value = (
@@ -70,7 +67,6 @@
 
 
 @pytest.mark.unit
-<<<<<<< HEAD
 def test_start_polling_fetches_and_caches_issues(
     task_service, mock_github_client, mock_redis_client
 ):
@@ -139,9 +135,6 @@
 @pytest.mark.unit
 @pytest.mark.anyio
 async def test_request_task_selects_by_role_from_cache(
-=======
-def test_request_task_selects_by_role_from_cache(
->>>>>>> 77e9f0f6
     task_service, mock_redis_client, mock_github_client
 ):
     """Redisキャッシュから役割に合うIssueを正しく選択できることをテストします。"""
@@ -152,15 +145,12 @@
     issue2 = create_mock_issue(
         number=2,
         title="Backend Task",
-        body="## 成果物\n- test.py",
+        body="""## 成果物
+- test.py""",
         labels=["feature", "BACKENDCODER"],
     )
     cached_issues = [issue1, issue2]
-<<<<<<< HEAD
-    mock_redis_client.get_value.side_effect = [json.dumps(cached_issues), None]
-=======
     mock_redis_client.get_value.return_value = json.dumps(cached_issues)
->>>>>>> 77e9f0f6
     mock_github_client.find_issues_by_labels.return_value = []
     mock_redis_client.acquire_lock.return_value = True
 
@@ -191,25 +181,21 @@
 
 
 @pytest.mark.unit
-<<<<<<< HEAD
 @pytest.mark.anyio
 async def test_request_task_no_matching_issue(
-=======
-def test_request_task_no_matching_issue(
->>>>>>> 77e9f0f6
     task_service, mock_redis_client, mock_github_client
 ):
     """エージェントの役割に一致するIssueがない場合にNoneが返されることをテストします。"""
     # Arrange
     issue1 = create_mock_issue(
-        number=1, title="Docs", body="## 成果物\n- docs", labels=["documentation"]
+        number=1,
+        title="Docs",
+        body="""## 成果物
+- docs""",
+        labels=["documentation"],
     )
     cached_issues = [issue1]
-<<<<<<< HEAD
-    mock_redis_client.get_value.side_effect = [json.dumps(cached_issues), None]
-=======
     mock_redis_client.get_value.return_value = json.dumps(cached_issues)
->>>>>>> 77e9f0f6
     mock_github_client.find_issues_by_labels.return_value = []
     agent_id = "test-agent"
     agent_role = "BACKENDCODER"
@@ -221,10 +207,7 @@
 
     # Assert
     assert result is None
-<<<<<<< HEAD
-    mock_redis_client.get_value.assert_has_calls(
-        [call(OPEN_ISSUES_CACHE_KEY), call(f"agent_current_task:{agent_id}")]
-    )
+    mock_redis_client.get_value.assert_called_once_with(OPEN_ISSUES_CACHE_KEY)
 
 
 @pytest.mark.unit
@@ -237,16 +220,14 @@
     issue1 = create_mock_issue(
         number=1,
         title="Task Needs Review",
-        body="""
-## 成果物
+        body="""## 成果物
 - review.py""",
         labels=["BACKENDCODER", "needs-review"],
     )
     issue2 = create_mock_issue(
         number=2,
         title="Assignable Task",
-        body="""
-## 成果物
+        body="""## 成果物
 - assign.py""",
         labels=["BACKENDCODER"],
     )
@@ -268,13 +249,6 @@
 @pytest.mark.unit
 @pytest.mark.anyio
 async def test_request_task_completes_previous_task(
-=======
-    mock_redis_client.get_value.assert_called_once_with(OPEN_ISSUES_CACHE_KEY)
-
-
-@pytest.mark.unit
-def test_request_task_completes_previous_task(
->>>>>>> 77e9f0f6
     task_service, mock_redis_client, mock_github_client
 ):
     """request_taskが前タスクの完了処理を呼び出すことをテストします。"""
@@ -290,12 +264,11 @@
     new_issue = create_mock_issue(
         number=2,
         title="New Task",
-        body="""
-## 成果物
+        body="""## 成果物
 - new.py""",
         labels=["BACKENDCODER"],
     )
-    cached_issues = [new_issue]  # Only new task in cache
+    cached_issues = [new_issue]
     mock_redis_client.get_value.return_value = json.dumps(cached_issues)
     mock_redis_client.acquire_lock.return_value = True
 
@@ -308,7 +281,9 @@
     )
 
     # Assert
-<<<<<<< HEAD
+    mock_github_client.find_issues_by_labels.assert_called_once_with(
+        labels=["in-progress", agent_id]
+    )
     mock_github_client.update_issue.assert_called_once_with(
         issue_id=prev_issue["number"],
         remove_labels=["in-progress", agent_id],
@@ -329,8 +304,7 @@
     issue = create_mock_issue(
         number=1,
         title="Test Task",
-        body="""
-## 成果物
+        body="""## 成果物
 - test.py""",
         labels=["BACKENDCODER"],
     )
@@ -358,8 +332,7 @@
     issue = create_mock_issue(
         number=1,
         title="Test Task",
-        body="""
-## 成果物
+        body="""## 成果物
 - test.py""",
         labels=["BACKENDCODER"],
     )
@@ -388,8 +361,7 @@
     issue = create_mock_issue(
         number=1,
         title="Test Task",
-        body="""
-## 成果物
+        body="""## 成果物
 - test.py""",
         labels=["BACKENDCODER"],
     )
@@ -426,8 +398,7 @@
     issue = create_mock_issue(
         number=1,
         title="Test Task",
-        body="""
-## 成果物
+        body="""## 成果物
 - test.py""",
         labels=["BACKENDCODER"],
     )
@@ -444,7 +415,7 @@
         with pytest.raises(GithubException, match="Branch already exists"):
             task_service._find_first_assignable_task(candidate_issues, agent_id)
 
-        assert "Failed to rollback labels for issue #1: Rollback Error" in caplog.text
+        assert "Failed to rollback labels" in caplog.text
         mock_redis_client.release_lock.assert_called_once_with("issue_lock_1")
         mock_github_client.update_issue.assert_called_once()
 
@@ -465,8 +436,7 @@
     issue_assignable = create_mock_issue(
         number=2,
         title="Assignable",
-        body="""
-## 成果物
+        body="""## 成果物
 - work""",
         labels=["BACKENDCODER"],
     )
@@ -480,7 +450,7 @@
     assert result is not None
     assert result.issue_id == 2
     mock_redis_client.acquire_lock.assert_called_once_with(
-        "issue_lock_2", "locked", timeout=600
+        "issue_lock_2", "test-agent", timeout=600
     )
 
 
@@ -493,8 +463,7 @@
     issue_no_branch = create_mock_issue(
         number=1,
         title="No Branch",
-        body="""
-## 成果物
+        body="""## 成果物
 - work""",
         labels=["BACKENDCODER"],
         has_branch_name=False,
@@ -502,8 +471,7 @@
     issue_with_branch = create_mock_issue(
         number=2,
         title="With Branch",
-        body="""
-## 成果物
+        body="""## 成果物
 - work""",
         labels=["BACKENDCODER"],
         has_branch_name=True,
@@ -518,25 +486,8 @@
     assert result is not None
     assert result.issue_id == 2
     mock_redis_client.acquire_lock.assert_called_once_with(
-        "issue_lock_2", "locked", timeout=600
-    )
-=======
-    # Check that find_issues_by_labels was called for completion
-    mock_github_client.find_issues_by_labels.assert_called_once_with(
-        labels=["in-progress", agent_id]
-    )
-    # Check that update_issue was called for the previous task completion
-    update_calls = mock_github_client.update_issue.call_args_list
-    assert len(update_calls) >= 1, "update_issue should be called at least once"
-    # The first call should be for completing the previous task
-    first_call = update_calls[0]
-    assert first_call[1]["issue_id"] == prev_issue["number"]
-    assert first_call[1]["remove_labels"] == ["in-progress", agent_id]
-    assert first_call[1]["add_labels"] == ["needs-review"]
-
-    assert result is not None
-    assert result.issue_id == new_issue["number"]
->>>>>>> 77e9f0f6
+        "issue_lock_2", "test-agent", timeout=600
+    )
 
 
 @pytest.mark.unit
@@ -547,16 +498,14 @@
     issue_locked = create_mock_issue(
         number=1,
         title="Locked Issue",
-        body="""
-## 成果物
+        body="""## 成果物
 - work""",
         labels=["BACKENDCODER"],
     )
     issue_unlocked = create_mock_issue(
         number=2,
         title="Unlocked Issue",
-        body="""
-## 成果物
+        body="""## 成果物
 - work""",
         labels=["BACKENDCODER"],
     )
@@ -578,7 +527,6 @@
     )
 
 
-<<<<<<< HEAD
 @pytest.mark.unit
 @pytest.mark.anyio
 async def test_no_matching_role_candidates(
@@ -589,8 +537,7 @@
     issue_other_role = create_mock_issue(
         number=1,
         title="Other Role Task",
-        body="""
-## 成果物
+        body="""## 成果物
 - work""",
         labels=["FRONTENDCODER"],
     )
@@ -607,9 +554,6 @@
     assert result is None
 
 
-@pytest.mark.unit
-=======
->>>>>>> 77e9f0f6
 @pytest.mark.parametrize(
     "exception_to_raise, expected_log_message",
     [
@@ -622,11 +566,8 @@
 )
 @pytest.mark.unit
 def test_complete_previous_task_handles_exceptions(
-<<<<<<< HEAD
-=======
     exception_to_raise,
     expected_log_message,
->>>>>>> 77e9f0f6
     task_service,
     mock_redis_client,
     mock_github_client,
@@ -646,42 +587,19 @@
         body="",
         labels=["in-progress", "test-agent"],
     )
-<<<<<<< HEAD
-    cached_issues = [prev_issue_1, prev_issue_2]
-=======
-    new_issue = create_mock_issue(
-        number=201,
-        title="New Task",
-        body="## 成果物\n- new.py",
-        labels=["BACKENDCODER"],
-    )
-    cached_issues = [new_issue]  # キャッシュには新しいタスクのみ
->>>>>>> 77e9f0f6
-    mock_redis_client.get_value.return_value = json.dumps(cached_issues)
-    mock_redis_client.acquire_lock.return_value = True
-
-    # GitHub API呼び出しをセットアップ
     mock_github_client.find_issues_by_labels.return_value = [prev_issue_1, prev_issue_2]
-
     agent_id = "test-agent"
 
     mock_github_client.update_issue.side_effect = [
         exception_to_raise,
-<<<<<<< HEAD
         None,
-=======
-        None,  # 2番目のcomplete_previous_task呼び出しは成功
-        None,  # add_labelの呼び出し
-        None,  # add_labelの呼び出し
->>>>>>> 77e9f0f6
     ]
 
     with caplog.at_level(logging.ERROR):
         # Act
-        task_service.complete_previous_task(agent_id, cached_issues)
+        task_service.complete_previous_task(agent_id)
 
         # Assert
-<<<<<<< HEAD
         assert mock_github_client.update_issue.call_count == 2
         assert expected_log_message in caplog.text
         mock_github_client.update_issue.assert_called_with(
@@ -694,48 +612,17 @@
 @pytest.mark.unit
 @pytest.mark.anyio
 async def test_request_task_stores_current_task_in_redis(
-=======
-        # find_issues_by_labelsが呼び出されたことを確認
-        mock_github_client.find_issues_by_labels.assert_called_once_with(
-            labels=["in-progress", agent_id]
-        )
-        # update_issueが複数回呼び出されたことを確認（complete_previous_task + add_labels）
-        assert mock_github_client.update_issue.call_count >= 2
-        # 最初のIssueでエラーがログに記録されたことを確認
-        assert expected_log_message in caplog.text
-        # 新しいタスクが正常に返されたことを確認
-        assert result is not None
-        assert result.issue_id == new_issue["number"]
-
-
-@pytest.mark.unit
-def test_request_task_stores_current_task_in_redis(
->>>>>>> 77e9f0f6
     task_service, mock_redis_client, mock_github_client
 ):
     """タスク割り当て時にRedisに現在のタスクIDを保存することをテストします。"""
     # Arrange
-<<<<<<< HEAD
-    new_issue = create_mock_issue(
-        number=101,
-        title="New Task",
-        body="""
-## 成果物
-- new.py""",
-        labels=["BACKENDCODER"],
-    )
-    cached_issues = [new_issue]
-    mock_redis_client.get_value.return_value = json.dumps(cached_issues)
-    mock_redis_client.acquire_lock.return_value = True
-
-=======
->>>>>>> 77e9f0f6
     agent_id = "test-agent"
     agent_role = "BACKENDCODER"
     issue = create_mock_issue(
         number=1,
         title="Test Task",
-        body="## 成果物\n- test.py",
+        body="""## 成果物
+- test.py""",
         labels=[agent_role],
     )
     mock_redis_client.get_value.return_value = json.dumps([issue])
@@ -743,13 +630,7 @@
     mock_redis_client.acquire_lock.return_value = True
 
     # Act
-<<<<<<< HEAD
-    result = await task_service.request_task(
-        agent_id=agent_id, agent_role=agent_role, timeout=0
-    )
-=======
-    task_service.request_task(agent_id=agent_id, agent_role=agent_role)
->>>>>>> 77e9f0f6
+    await task_service.request_task(agent_id=agent_id, agent_role=agent_role, timeout=0)
 
     # Assert
     mock_redis_client.set_value.assert_called_once_with(
@@ -758,24 +639,16 @@
 
 
 @pytest.mark.unit
-<<<<<<< HEAD
 @pytest.mark.anyio
 @patch("asyncio.sleep", new_callable=AsyncMock)
-@patch("time.time")
+@patch("time.monotonic")
 async def test_request_task_long_polling_timeout(
     mock_time, mock_sleep, task_service, mock_redis_client, mock_github_client
 ):
     """ロングポーリングがタイムアウト時間に達した場合にNoneを返すことをテストします。"""
     # Arrange
-    mock_redis_client.get_value.side_effect = [
-        json.dumps([]),  # 1st check
-        None,
-        json.dumps([]),  # 2nd check
-        None,
-        json.dumps([]),  # 3rd check
-        None,
-    ]
-
+    mock_redis_client.get_value.return_value = json.dumps([])
+    mock_github_client.find_issues_by_labels.return_value = []
     mock_time.side_effect = [0, 6, 12, 16]
 
     agent_id = "test-agent"
@@ -790,13 +663,12 @@
     # Assert
     assert result is None
     assert mock_sleep.call_count == 2
-    mock_sleep.assert_has_calls([call(5), call(3)])
 
 
 @pytest.mark.unit
 @pytest.mark.anyio
 @patch("asyncio.sleep", new_callable=AsyncMock)
-@patch("time.time")
+@patch("time.monotonic")
 async def test_request_task_long_polling_finds_task_during_wait(
     mock_time, mock_sleep, task_service, mock_redis_client, mock_github_client
 ):
@@ -805,18 +677,16 @@
     issue = create_mock_issue(
         number=123,
         title="Found Task",
-        body="""
-## 成果物
+        body="""## 成果物
 - found.py""",
         labels=["BACKENDCODER"],
     )
 
     mock_redis_client.get_value.side_effect = [
         json.dumps([]),
-        None,
         json.dumps([issue]),
     ]
-
+    mock_github_client.find_issues_by_labels.return_value = []
     mock_redis_client.acquire_lock.return_value = True
 
     mock_time.side_effect = [0, 6]
@@ -833,8 +703,7 @@
     # Assert
     assert result is not None
     assert result.issue_id == 123
-    assert mock_sleep.call_count == 1
-    mock_sleep.assert_called_with(5)
+    mock_sleep.assert_called_once()
 
 
 @pytest.mark.unit
@@ -847,6 +716,7 @@
     # Arrange
     cached_issues = []
     mock_redis_client.get_value.return_value = json.dumps(cached_issues)
+    mock_github_client.find_issues_by_labels.return_value = []
 
     agent_id = "test-agent"
     agent_role = "BACKENDCODER"
@@ -872,13 +742,13 @@
     issue = create_mock_issue(
         number=456,
         title="Immediate Task",
-        body="""
-## 成果物
+        body="""## 成果物
 - immediate.py""",
         labels=["BACKENDCODER"],
     )
     cached_issues = [issue]
     mock_redis_client.get_value.return_value = json.dumps(cached_issues)
+    mock_github_client.find_issues_by_labels.return_value = []
     mock_redis_client.acquire_lock.return_value = True
 
     agent_id = "test-agent"
@@ -897,18 +767,6 @@
 
 
 @pytest.mark.unit
-def test_complete_previous_task_uses_redis_for_previous_issue_id(
-    task_service, mock_redis_client, mock_github_client
-):
-    """complete_previous_taskがRedisから前回のissue_idを取得して利用することをテストします。"""
-    # Arrange
-    agent_id = "test-agent"
-    previous_issue_id = 101
-    mock_redis_client.get_value.return_value = str(previous_issue_id)
-
-    prev_issue = create_mock_issue(
-        number=previous_issue_id,
-=======
 @patch("time.sleep", return_value=None)
 def test_complete_previous_task_finds_and_completes_issues_via_github_api(
     mock_sleep, task_service, mock_redis_client, mock_github_client
@@ -918,16 +776,11 @@
     agent_id = "test-agent"
     previous_issue = create_mock_issue(
         number=101,
->>>>>>> 77e9f0f6
         title="Previous Task",
         body="",
         labels=["in-progress", agent_id],
     )
-<<<<<<< HEAD
-    all_issues = [prev_issue]
-=======
     mock_github_client.find_issues_by_labels.return_value = [previous_issue]
->>>>>>> 77e9f0f6
 
     # Act
     task_service.complete_previous_task(agent_id)
@@ -944,25 +797,15 @@
 
 
 @pytest.mark.unit
-<<<<<<< HEAD
-def test_complete_previous_task_falls_back_to_github_search_if_redis_fails(
-    task_service, mock_redis_client, mock_github_client
-=======
 @patch("time.sleep", return_value=None)
 def test_complete_previous_task_no_issues_found_via_github_api(
     mock_sleep, task_service, mock_redis_client, mock_github_client
->>>>>>> 77e9f0f6
 ):
     """
     GitHub API経由でin-progressのIssueが見つからない場合に、何も処理しないことをテストします。
     """
     # Arrange
     agent_id = "test-agent"
-<<<<<<< HEAD
-    mock_redis_client.get_value.return_value = None
-
-    prev_issue_from_github = create_mock_issue(
-=======
     mock_github_client.find_issues_by_labels.return_value = []
 
     # Act
@@ -993,7 +836,6 @@
         labels=["in-progress", agent_id],
     )
     previous_issue_2 = create_mock_issue(
->>>>>>> 77e9f0f6
         number=102,
         title="Previous Task 2",
         body="",
@@ -1011,14 +853,6 @@
     mock_github_client.find_issues_by_labels.assert_called_once_with(
         labels=["in-progress", agent_id]
     )
-<<<<<<< HEAD
-    mock_github_client.update_issue.assert_called_once_with(
-        issue_id=prev_issue_from_github["number"],
-        remove_labels=["in-progress", agent_id],
-        add_labels=["needs-review"],
-    )
-    mock_redis_client.delete_key.assert_not_called()
-=======
     # 両方のIssueが更新されることを確認
     assert mock_github_client.update_issue.call_count == 2
     mock_github_client.update_issue.assert_any_call(
@@ -1071,5 +905,4 @@
         assert (
             f"[issue_id={previous_issue['number']}, agent_id={agent_id}] Failed to update issue"
             in caplog.text
-        )
->>>>>>> 77e9f0f6
+        )