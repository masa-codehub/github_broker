--- conflicted
+++ resolved
@@ -186,7 +186,8 @@
         branch_name="feature/issue-2",
     )
     mock_redis_client.set_value.assert_called_once_with(
-        f"agent_current_task:{agent_id}", str(issue2["number"]), timeout=3600
+        f"agent_current_task:{agent_id}",
+        str(issue2["number"]),
     )
 
 
@@ -602,7 +603,8 @@
 
     # Assert
     mock_redis_client.set_value.assert_called_once_with(
-        f"agent_current_task:{agent_id}", str(issue["number"]), timeout=3600
+        f"agent_current_task:{agent_id}",
+        str(issue["number"]),
     )
 
 
@@ -643,7 +645,8 @@
         branch_name="feature/issue-1",
     )
     mock_redis_client.set_value.assert_called_once_with(
-        f"agent_current_task:{agent_id}", str(issue["number"]), timeout=3600
+        f"agent_current_task:{agent_id}",
+        str(issue["number"]),
     )
 
 
@@ -773,8 +776,7 @@
     issue = create_mock_issue(
         number=1,
         title="Test Task",
-        body="""## 成果物
-- test.py""",
+        body="""## 成果物\n- test.py""",
         labels=[agent_role, "P1"],
     )
     mock_redis_client.get_value.return_value = json.dumps([issue])
@@ -1012,7 +1014,6 @@
     assert candidates[0]["number"] == issue_with_priority["number"]
 
 
-@pytest.mark.unit
 @pytest.mark.parametrize(
     "case, labels",
     [
@@ -1105,17 +1106,7 @@
     task_service.poll_and_process_reviews()
 
     # Assert
-<<<<<<< HEAD
-    mock_github_client.find_issues_by_labels.assert_called_once_with(
-        labels=[task_service.LABEL_NEEDS_REVIEW],
-        extra_query="is:open",
-    )
-    mock_github_client.get_pr_for_issue.assert_called_once_with(
-        issue_in_review["number"]
-    )
-=======
     mock_github_client.get_needs_review_issues_and_prs.assert_called_once()
->>>>>>> ff74b41d
     mock_github_client.add_label_to_pr.assert_called_once_with(
         pr_number=pr_number, label=task_service.LABEL_REVIEW_DONE
     )
