--- conflicted
+++ resolved
@@ -161,9 +161,7 @@
     )
 
     # Assert
-<<<<<<< HEAD
-    assert result is not None
-    assert result.issue_id == 2
+    assert result is None
 
 
 @patch("time.sleep", return_value=None)
@@ -287,7 +285,4 @@
 
     # Cleanup
     os.environ.clear()
-    os.environ.update(original_env)
-=======
-    assert result is None
->>>>>>> 0394765d
+    os.environ.update(original_env)