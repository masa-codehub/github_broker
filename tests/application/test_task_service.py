import json
import logging
import threading
from unittest.mock import AsyncMock, MagicMock, patch

import pytest
from github import GithubException

from github_broker.application.task_service import TaskService
from github_broker.infrastructure.executors.gemini_executor import GeminiExecutor


@pytest.fixture
def mock_redis_client():
    """Redisクライアントのモックを提供します。"""
    return MagicMock()


@pytest.fixture
def mock_github_client():
    """GitHubクライアントのモックを提供します。"""
    return MagicMock()


@pytest.fixture
def task_service(mock_redis_client, mock_github_client):
    """TaskServiceのテストインスタンスを提供します。"""
    mock_settings = MagicMock()
    mock_settings.GITHUB_REPOSITORY = "test/repo"
    mock_settings.GITHUB_INDEXING_WAIT_SECONDS = 0
    mock_settings.POLLING_INTERVAL_SECONDS = 60
    mock_settings.LONG_POLLING_CHECK_INTERVAL = 5

    mock_gemini_executor_instance = MagicMock(spec=GeminiExecutor)
    mock_gemini_executor_instance.build_prompt.return_value = (
        "Generated Prompt for Issue 2"
    )

    return TaskService(
        redis_client=mock_redis_client,
        github_client=mock_github_client,
        settings=mock_settings,
        gemini_executor=mock_gemini_executor_instance,
    )


def create_mock_issue(
    number,
    title,
    body,
    labels,
    html_url_base="https://github.com/test/repo/issues",
    has_branch_name: bool = True,
):
    """テスト用のIssue辞書を生成するヘルパー関数。"""
    full_body = body
    if has_branch_name:
        full_body += f"\n\n## ブランチ名\n`feature/issue-{number}`"

    return {
        "number": number,
        "title": title,
        "body": full_body,
        "html_url": f"{html_url_base}/{number}",
        "labels": [{"name": label} for label in labels],
    }


@pytest.mark.unit
def test_start_polling_fetches_and_caches_issues(
    task_service, mock_github_client, mock_redis_client
):
    """start_pollingがIssueを取得し、単一キーでRedisにキャッシュすることをテストします。"""
    # Arrange
    issue1 = create_mock_issue(
        number=1, title="Poll Task 1", body="", labels=["bug", "P1"]
    )
    issue2 = create_mock_issue(
        number=2, title="Poll Task 2", body="", labels=["feature", "P1"]
    )
    mock_issues = [issue1, issue2]
    mock_github_client.get_open_issues.return_value = mock_issues

    stop_event = threading.Event()

    def stop_loop(*args, **kwargs):
        if mock_github_client.get_open_issues.call_count == 1:
            stop_event.set()
        return mock_issues

    mock_github_client.get_open_issues.side_effect = stop_loop

    # Act
    polling_thread = threading.Thread(
        target=task_service.start_polling, args=(stop_event,)
    )
    polling_thread.start()
    polling_thread.join(timeout=5)

    # Assert
    mock_github_client.get_open_issues.assert_called_once()
    mock_redis_client.set_value.assert_called_once_with(
        "open_issues", json.dumps(mock_issues)
    )


@pytest.mark.unit
def test_start_polling_caches_empty_list_when_no_issues(
    task_service, mock_github_client, mock_redis_client
):
    """start_pollingがIssueがない場合に空のリストをキャッシュすることをテストします。"""
    # Arrange
    mock_github_client.get_open_issues.return_value = []
    stop_event = threading.Event()

    def stop_loop(*args, **kwargs):
        if mock_github_client.get_open_issues.call_count == 1:
            stop_event.set()
        return []

    mock_github_client.get_open_issues.side_effect = stop_loop

    # Act
    polling_thread = threading.Thread(
        target=task_service.start_polling, args=(stop_event,)
    )
    polling_thread.start()
    polling_thread.join(timeout=5)

    # Assert
    mock_github_client.get_open_issues.assert_called_once()
    mock_redis_client.set_value.assert_called_once_with("open_issues", json.dumps([]))


@pytest.mark.unit
@pytest.mark.anyio
async def test_request_task_selects_by_role_from_cache(
    task_service, mock_redis_client, mock_github_client
):
    """Redisキャッシュから役割に合うIssueを正しく選択できることをテストします。"""
    # Arrange
    issue1 = create_mock_issue(
        number=1, title="Docs", body="", labels=["documentation", "P1"]
    )
    issue2 = create_mock_issue(
        number=2,
        title="Backend Task",
        body="""## 成果物
- test.py""",
        labels=["feature", "BACKENDCODER", "P1"],
    )
    cached_issues = [issue1, issue2]
    mock_redis_client.get_value.return_value = json.dumps(cached_issues)
    mock_github_client.find_issues_by_labels.return_value = []
    mock_redis_client.acquire_lock.return_value = True

    agent_id = "test-agent"
    agent_role = "BACKENDCODER"

    # Act
    result = await task_service.request_task(
        agent_id=agent_id, agent_role=agent_role, timeout=0
    )

    # Assert
    assert result is not None
    assert result.issue_id == 2
    mock_redis_client.get_value.assert_called_once_with("open_issues")
    mock_redis_client.acquire_lock.assert_called_once_with(
        "issue_lock_2", agent_id, timeout=600
    )
    task_service.gemini_executor.build_prompt.assert_called_once_with(
        html_url=issue2["html_url"],
        branch_name="feature/issue-2",
    )
    mock_redis_client.set_value.assert_called_once_with(
        f"agent_current_task:{agent_id}", str(issue2["number"]), timeout=3600
    )


@pytest.mark.unit
@pytest.mark.anyio
async def test_request_task_no_matching_issue(
    task_service, mock_redis_client, mock_github_client
):
    """エージェントの役割に一致するIssueがない場合にNoneが返されることをテストします。"""
    # Arrange
    issue1 = create_mock_issue(
        number=1,
        title="Docs",
        body="""## 成果物
- docs""",
        labels=["documentation", "P1"],
    )
    cached_issues = [issue1]
    mock_redis_client.get_value.return_value = json.dumps(cached_issues)
    mock_github_client.find_issues_by_labels.return_value = []
    agent_id = "test-agent"
    agent_role = "BACKENDCODER"

    # Act
    result = await task_service.request_task(
        agent_id=agent_id, agent_role=agent_role, timeout=0
    )

    # Assert
    assert result is None
    mock_redis_client.get_value.assert_called_once_with("open_issues")


@pytest.mark.unit
@pytest.mark.anyio
async def test_request_task_excludes_needs_review_label(
    task_service, mock_redis_client, mock_github_client
):
    """'needs-review'ラベルを持つIssueがタスク割り当てから除外されることをテストします。"""
    # Arrange
    issue1 = create_mock_issue(
        number=1,
        title="Task Needs Review",
        body="""## 成果物
- review.py""",
        labels=["BACKENDCODER", "needs-review", "P1"],
    )
    issue2 = create_mock_issue(
        number=2,
        title="Assignable Task",
        body="""## 成果物
- assign.py""",
        labels=["BACKENDCODER", "P1"],
    )
    cached_issues = [issue1, issue2]
    mock_redis_client.get_value.return_value = json.dumps(cached_issues)
    mock_github_client.find_issues_by_labels.return_value = []
    mock_redis_client.acquire_lock.return_value = True

    # Act
    result = await task_service.request_task(
        agent_id="test-agent", agent_role="BACKENDCODER", timeout=0
    )

    # Assert
    assert result is not None
    assert result.issue_id == 2


@pytest.mark.unit
@pytest.mark.anyio
async def test_request_task_completes_previous_task(
    task_service, mock_redis_client, mock_github_client
):
    """request_taskが前タスクの完了処理を呼び出すことをテストします。"""
    # Arrange
    agent_id = "test-agent"
    agent_role = "BACKENDCODER"
    prev_issue = create_mock_issue(
        number=1,
        title="Previous Task",
        body="",
        labels=["in-progress", agent_id, "P1"],
    )
    new_issue = create_mock_issue(
        number=2,
        title="New Task",
        body="""## 成果物
- new.py""",
        labels=["BACKENDCODER", "P1"],
    )
    cached_issues = [new_issue]
    mock_redis_client.get_value.return_value = json.dumps(cached_issues)
    mock_redis_client.acquire_lock.return_value = True

    # Setup GitHub API to return previous issue for completion
    mock_github_client.find_issues_by_labels.return_value = [prev_issue]

    # Act
    result = await task_service.request_task(
        agent_id=agent_id, agent_role=agent_role, timeout=0
    )

    # Assert
    mock_github_client.find_issues_by_labels.assert_called_once_with(
        labels=["in-progress", agent_id]
    )
    mock_github_client.update_issue.assert_called_once_with(
        issue_id=prev_issue["number"],
        remove_labels=["in-progress", agent_id],
        add_labels=["needs-review"],
    )
    assert result is not None
    assert result.issue_id == new_issue["number"]


@pytest.mark.unit
def test_find_first_assignable_task_exception_releases_lock(
    task_service, mock_github_client, mock_redis_client
):
    """
    _find_first_assignable_task内で例外が発生した場合にロックが解放されることをテストします。
    """
    # Arrange
    issue = create_mock_issue(
        number=1,
        title="Test Task",
        body="""## 成果物
- test.py""",
        labels=["BACKENDCODER", "P1"],
    )
    mock_redis_client.acquire_lock.return_value = True
    mock_github_client.add_label.side_effect = Exception("GitHub API Error")

    candidate_issues = [issue]
    agent_id = "test-agent"

    # Act & Assert
    with pytest.raises(Exception, match="GitHub API Error"):
        task_service._find_first_assignable_task(candidate_issues, agent_id)

    mock_redis_client.release_lock.assert_called_once_with("issue_lock_1")


@pytest.mark.unit
def test_find_first_assignable_task_create_branch_exception_releases_lock(
    task_service, mock_github_client, mock_redis_client
):
    """
    _find_first_assignable_task内でcreate_branchが例外を発生させた場合にロックが解放されることをテストします。
    """
    # Arrange
    issue = create_mock_issue(
        number=1,
        title="Test Task",
        body="""## 成果物
- test.py""",
        labels=["BACKENDCODER", "P1"],
    )
    mock_redis_client.acquire_lock.return_value = True
    mock_github_client.create_branch.side_effect = Exception("Branch Creation Error")

    candidate_issues = [issue]
    agent_id = "test-agent"

    # Act & Assert
    with pytest.raises(Exception, match="Branch Creation Error"):
        task_service._find_first_assignable_task(candidate_issues, agent_id)

    mock_redis_client.release_lock.assert_called_once_with("issue_lock_1")


@pytest.mark.unit
def test_find_first_assignable_task_rollback_labels_on_branch_creation_failure(
    task_service, mock_github_client, mock_redis_client, caplog
):
    """
    _find_first_assignable_task内でcreate_branchが例外を発生させた場合に、
    付与されたラベルがロールバックされることをテストします。
    """
    # Arrange
    issue = create_mock_issue(
        number=1,
        title="Test Task",
        body="""## 成果物
- test.py""",
        labels=["BACKENDCODER", "P1"],
    )
    mock_redis_client.acquire_lock.return_value = True
    mock_github_client.create_branch.side_effect = GithubException(
        status=422, data="Branch already exists"
    )

    candidate_issues = [issue]
    agent_id = "test-agent"

    with caplog.at_level(logging.ERROR):
        # Act & Assert
        with pytest.raises(GithubException, match="Branch already exists"):
            task_service._find_first_assignable_task(candidate_issues, agent_id)

        mock_redis_client.release_lock.assert_called_once_with("issue_lock_1")
        mock_github_client.update_issue.assert_called_once_with(
            issue_id=issue["number"], remove_labels=["in-progress", agent_id]
        )
        mock_github_client.remove_label.assert_not_called()


@pytest.mark.unit
def test_find_first_assignable_task_rollback_failure_logs_error(
    task_service, mock_github_client, mock_redis_client, caplog
):
    """
    _find_first_assignable_task内でcreate_branchが例外を発生させ、
    さらにラベルのロールバックも失敗した場合に、エラーがログに記録されることをテストします。
    """
    # Arrange
    issue = create_mock_issue(
        number=1,
        title="Test Task",
        body="""## 成果物
- test.py""",
        labels=["BACKENDCODER", "P1"],
    )
    mock_redis_client.acquire_lock.return_value = True
    mock_github_client.create_branch.side_effect = GithubException(
        status=422, data="Branch already exists"
    )
    mock_github_client.update_issue.side_effect = Exception("Rollback Error")

    candidate_issues = [issue]
    agent_id = "test-agent"

    with caplog.at_level(logging.ERROR):
        with pytest.raises(GithubException, match="Branch already exists"):
            task_service._find_first_assignable_task(candidate_issues, agent_id)

        assert "Failed to rollback labels" in caplog.text
        mock_redis_client.release_lock.assert_called_once_with("issue_lock_1")
        mock_github_client.update_issue.assert_called_once()


@pytest.mark.unit
def test_find_first_assignable_task_skips_non_assignable(
    task_service, mock_redis_client
):
    """is_assignable()がFalseを返すIssueをスキップすることをテストします。"""
    # Arrange
    issue_not_assignable = create_mock_issue(
        number=1,
        title="Not Assignable",
        body="No deliverables section",
        labels=["BACKENDCODER", "P1"],
        has_branch_name=True,
    )
    issue_assignable = create_mock_issue(
        number=2,
        title="Assignable",
        body="""## 成果物
- work""",
        labels=["BACKENDCODER", "P1"],
    )
    candidate_issues = [issue_not_assignable, issue_assignable]
    mock_redis_client.acquire_lock.return_value = True

    # Act
    result = task_service._find_first_assignable_task(candidate_issues, "test-agent")

    # Assert
    assert result is not None
    assert result.issue_id == 2
    mock_redis_client.acquire_lock.assert_called_once_with(
        "issue_lock_2", "test-agent", timeout=600
    )


@pytest.mark.unit
def test_find_first_assignable_task_skips_no_branch_name(
    task_service, mock_redis_client
):
    """ブランチ名が本文にないIssueをスキップすることをテストします。"""
    # Arrange
    issue_no_branch = create_mock_issue(
        number=1,
        title="No Branch",
        body="""## 成果物
- work""",
        labels=["BACKENDCODER", "P1"],
        has_branch_name=False,
    )
    issue_with_branch = create_mock_issue(
        number=2,
        title="With Branch",
        body="""## 成果物
- work""",
        labels=["BACKENDCODER", "P1"],
        has_branch_name=True,
    )
    candidate_issues = [issue_no_branch, issue_with_branch]
    mock_redis_client.acquire_lock.return_value = True

    # Act
    result = task_service._find_first_assignable_task(candidate_issues, "test-agent")

    # Assert
    assert result is not None
    assert result.issue_id == 2
    mock_redis_client.acquire_lock.assert_called_once_with(
        "issue_lock_2", "test-agent", timeout=600
    )


@pytest.mark.unit
def test_find_first_assignable_task_skips_locked_issue(task_service, mock_redis_client):
    """RedisでロックされているIssueをスキップすることをテストします。"""
    # Arrange
    agent_id = "test-agent"
    issue_locked = create_mock_issue(
        number=1,
        title="Locked Issue",
        body="""## 成果物
- work""",
        labels=["BACKENDCODER", "P1"],
    )
    issue_unlocked = create_mock_issue(
        number=2,
        title="Unlocked Issue",
        body="""## 成果物
- work""",
        labels=["BACKENDCODER", "P1"],
    )
    candidate_issues = [issue_locked, issue_unlocked]
    mock_redis_client.acquire_lock.side_effect = [False, True]

    # Act
    result = task_service._find_first_assignable_task(candidate_issues, agent_id)

    # Assert
    assert result is not None
    assert result.issue_id == 2
    assert mock_redis_client.acquire_lock.call_count == 2
    mock_redis_client.acquire_lock.assert_any_call(
        f"issue_lock_{issue_locked['number']}", agent_id, timeout=600
    )
    mock_redis_client.acquire_lock.assert_any_call(
        f"issue_lock_{issue_unlocked['number']}", agent_id, timeout=600
    )


@pytest.mark.unit
@pytest.mark.anyio
async def test_no_matching_role_candidates(
    task_service, mock_redis_client, mock_github_client
):
    """オープンなIssueはあるが、役割に合う候補がない場合のテスト。"""
    # Arrange
    issue_other_role = create_mock_issue(
        number=1,
        title="Other Role Task",
        body="""## 成果物
- work""",
        labels=["FRONTENDCODER", "P1"],
    )
    cached_issues = [issue_other_role]
    mock_redis_client.get_value.return_value = json.dumps(cached_issues)
    mock_github_client.find_issues_by_labels.return_value = []

    # Act
    result = await task_service.request_task(
        agent_id="test-agent", agent_role="BACKENDCODER", timeout=0
    )

    # Assert
    assert result is None


@pytest.mark.parametrize(
    "exception_to_raise, expected_log_message",
    [
        (
            GithubException(status=500, data="Server Error"),
            "Failed to update issue",
        ),
        (Exception("Unexpected error"), "An unexpected error occurred"),
    ],
)
@pytest.mark.unit
def test_complete_previous_task_handles_exceptions(
    exception_to_raise,
    expected_log_message,
    task_service,
    mock_redis_client,
    mock_github_client,
    caplog,
):
    """complete_previous_taskが例外を適切に処理することをテストします。"""
    # Arrange
    prev_issue_1 = create_mock_issue(
        number=101,
        title="Previous Task 1",
        body="",
        labels=["in-progress", "test-agent", "P1"],
    )
    prev_issue_2 = create_mock_issue(
        number=102,
        title="Previous Task 2",
        body="",
        labels=["in-progress", "test-agent", "P1"],
    )
    mock_github_client.find_issues_by_labels.return_value = [prev_issue_1, prev_issue_2]
    agent_id = "test-agent"

    mock_github_client.update_issue.side_effect = [
        exception_to_raise,
        None,
    ]

    with caplog.at_level(logging.ERROR):
        # Act
        task_service.complete_previous_task(agent_id)

        # Assert
        assert mock_github_client.update_issue.call_count == 2
        assert expected_log_message in caplog.text
        mock_github_client.update_issue.assert_called_with(
            issue_id=prev_issue_2["number"],
            remove_labels=["in-progress", agent_id],
            add_labels=["needs-review"],
        )


@pytest.mark.unit
@pytest.mark.anyio
async def test_request_task_stores_current_task_in_redis(
    task_service, mock_redis_client, mock_github_client
):
    """タスク割り当て時にRedisに現在のタスクIDを保存することをテストします。"""
    # Arrange
    agent_id = "test-agent"
    agent_role = "BACKENDCODER"
    issue = create_mock_issue(
        number=1,
        title="Test Task",
        body="""## 成果物
- test.py""",
        labels=[agent_role, "P1"],
    )
    mock_redis_client.get_value.return_value = json.dumps([issue])
    mock_github_client.find_issues_by_labels.return_value = []
    mock_redis_client.acquire_lock.return_value = True

    # Act
    await task_service.request_task(agent_id=agent_id, agent_role=agent_role, timeout=0)

    # Assert
    mock_redis_client.set_value.assert_called_once_with(
        f"agent_current_task:{agent_id}", str(issue["number"]), timeout=3600
    )


@pytest.mark.unit
@pytest.mark.anyio
@patch("asyncio.sleep", new_callable=AsyncMock)
@patch("time.monotonic")
async def test_request_task_long_polling_timeout(
    mock_time, mock_sleep, task_service, mock_redis_client, mock_github_client
):
    """ロングポーリングがタイムアウト時間に達した場合にNoneを返すことをテストします。"""
    # Arrange
    mock_redis_client.get_value.return_value = json.dumps([])
    mock_github_client.find_issues_by_labels.return_value = []
    mock_time.side_effect = [0, 6, 12, 16]

    agent_id = "test-agent"
    agent_role = "BACKENDCODER"
    timeout = 15

    # Act
    result = await task_service.request_task(
        agent_id=agent_id, agent_role=agent_role, timeout=timeout
    )

    # Assert
    assert result is None
    assert mock_sleep.call_count == 2


@pytest.mark.unit
@pytest.mark.anyio
@patch("asyncio.sleep", new_callable=AsyncMock)
@patch("time.monotonic")
async def test_request_task_long_polling_finds_task_during_wait(
    mock_time, mock_sleep, task_service, mock_redis_client, mock_github_client
):
    """ロングポーリング中にタスクが見つかった場合に即座に返すことをテストします。"""
    # Arrange
    issue = create_mock_issue(
        number=123,
        title="Found Task",
        body="""## 成果物
- found.py""",
        labels=["BACKENDCODER", "P1"],
    )

    mock_redis_client.get_value.side_effect = [
        json.dumps([]),
        json.dumps([issue]),
    ]
    mock_github_client.find_issues_by_labels.return_value = []
    mock_redis_client.acquire_lock.return_value = True

    mock_time.side_effect = [0, 6]

    agent_id = "test-agent"
    agent_role = "BACKENDCODER"
    timeout = 30

    # Act
    result = await task_service.request_task(
        agent_id=agent_id, agent_role=agent_role, timeout=timeout
    )

    # Assert
    assert result is not None
    assert result.issue_id == 123
    mock_sleep.assert_called_once()


@pytest.mark.unit
@pytest.mark.anyio
@patch("asyncio.sleep", new_callable=AsyncMock)
async def test_request_task_no_timeout_returns_immediately(
    mock_sleep, task_service, mock_redis_client, mock_github_client
):
    """timeout=Noneの場合に即座にNoneを返すことをテストします。"""
    # Arrange
    cached_issues = []
    mock_redis_client.get_value.return_value = json.dumps(cached_issues)
    mock_github_client.find_issues_by_labels.return_value = []

    agent_id = "test-agent"
    agent_role = "BACKENDCODER"

    # Act
    result = await task_service.request_task(
        agent_id=agent_id, agent_role=agent_role, timeout=None
    )

    # Assert
    assert result is None
    mock_sleep.assert_not_called()


@pytest.mark.unit
@pytest.mark.anyio
@patch("asyncio.sleep", new_callable=AsyncMock)
async def test_request_task_finds_task_immediately_no_polling(
    mock_sleep, task_service, mock_redis_client, mock_github_client
):
    """最初のチェックでタスクが見つかった場合にポーリングせずに即座に返すことをテストします。"""
    # Arrange
    issue = create_mock_issue(
        number=456,
        title="Immediate Task",
        body="""## 成果物
- immediate.py""",
        labels=["BACKENDCODER", "P1"],
    )
    cached_issues = [issue]
    mock_redis_client.get_value.return_value = json.dumps(cached_issues)
    mock_github_client.find_issues_by_labels.return_value = []
    mock_redis_client.acquire_lock.return_value = True

    agent_id = "test-agent"
    agent_role = "BACKENDCODER"
    timeout = 30

    # Act
    result = await task_service.request_task(
        agent_id=agent_id, agent_role=agent_role, timeout=timeout
    )

    # Assert
    assert result is not None
    assert result.issue_id == 456
    mock_sleep.assert_not_called()


@pytest.mark.unit
@patch("time.sleep", return_value=None)
def test_complete_previous_task_finds_and_completes_issues_via_github_api(
    mock_sleep, task_service, mock_redis_client, mock_github_client
):
    """complete_previous_taskがGitHub APIから直接Issueを検索して完了処理を行うことをテストします。"""
    # Arrange
    agent_id = "test-agent"
    previous_issue = create_mock_issue(
        number=101,
        title="Previous Task",
        body="",
        labels=["in-progress", agent_id, "P1"],
    )
    mock_github_client.find_issues_by_labels.return_value = [previous_issue]

    # Act
    task_service.complete_previous_task(agent_id)

    # Assert
    mock_github_client.find_issues_by_labels.assert_called_once_with(
        labels=["in-progress", agent_id]
    )
    mock_github_client.update_issue.assert_called_once_with(
        issue_id=previous_issue["number"],
        remove_labels=["in-progress", agent_id],
        add_labels=["needs-review"],
    )


@pytest.mark.unit
@patch("time.sleep", return_value=None)
def test_complete_previous_task_no_issues_found_via_github_api(
    mock_sleep, task_service, mock_redis_client, mock_github_client
):
    """
    GitHub API経由でin-progressのIssueが見つからない場合に、何も処理しないことをテストします。
    """
    # Arrange
    agent_id = "test-agent"
    mock_github_client.find_issues_by_labels.return_value = []

    # Act
    task_service.complete_previous_task(agent_id)

    # Assert
    mock_github_client.find_issues_by_labels.assert_called_once_with(
        labels=["in-progress", agent_id]
    )
    # 更新処理は呼び出されないことを確認
    mock_github_client.update_issue.assert_not_called()


@pytest.mark.unit
@patch("time.sleep", return_value=None)
def test_complete_previous_task_handles_multiple_issues(
    mock_sleep, task_service, mock_redis_client, mock_github_client
):
    """
    複数のin-progressのIssueが見つかった場合に、すべて完了処理を行うことをテストします。
    """
    # Arrange
    agent_id = "test-agent"
    previous_issue_1 = create_mock_issue(
        number=101,
        title="Previous Task 1",
        body="",
        labels=["in-progress", agent_id, "P1"],
    )
    previous_issue_2 = create_mock_issue(
        number=102,
        title="Previous Task 2",
        body="",
        labels=["in-progress", agent_id, "P1"],
    )
    mock_github_client.find_issues_by_labels.return_value = [
        previous_issue_1,
        previous_issue_2,
    ]

    # Act
    task_service.complete_previous_task(agent_id)

    # Assert
    mock_github_client.find_issues_by_labels.assert_called_once_with(
        labels=["in-progress", agent_id]
    )
    # 両方のIssueが更新されることを確認
    assert mock_github_client.update_issue.call_count == 2
    mock_github_client.update_issue.assert_any_call(
        issue_id=previous_issue_1["number"],
        remove_labels=["in-progress", agent_id],
        add_labels=["needs-review"],
    )
    mock_github_client.update_issue.assert_any_call(
        issue_id=previous_issue_2["number"],
        remove_labels=["in-progress", agent_id],
        add_labels=["needs-review"],
    )


@pytest.mark.unit
@patch("time.sleep", return_value=None)
def test_complete_previous_task_handles_github_exception(
    mock_sleep, task_service, mock_redis_client, mock_github_client, caplog
):
    """
    complete_previous_task内でGitHub APIの例外が発生した場合の処理をテストします。
    """
    # Arrange
    agent_id = "test-agent"
    previous_issue = create_mock_issue(
        number=101,
        title="Previous Task",
        body="",
        labels=["in-progress", agent_id, "P1"],
    )
    mock_github_client.find_issues_by_labels.return_value = [previous_issue]
    mock_github_client.update_issue.side_effect = GithubException(
        status=500, data="GitHub API Error"
    )

    with caplog.at_level(logging.ERROR):
        # Act
        task_service.complete_previous_task(agent_id)

        # Assert
        mock_github_client.find_issues_by_labels.assert_called_once_with(
            labels=["in-progress", agent_id]
        )
        mock_github_client.update_issue.assert_called_once_with(
            issue_id=previous_issue["number"],
            remove_labels=["in-progress", agent_id],
            add_labels=["needs-review"],
        )
        # エラーログが記録されることを確認
        assert (
            f"[issue_id={previous_issue['number']}, agent_id={agent_id}] Failed to update issue"
            in caplog.text
        )


@pytest.mark.unit
def test_sort_issues_by_priority(task_service):
    """Issueが優先度ラベルに基づいて正しくソートされることをテストします。"""
    # Arrange
    issue_p1 = create_mock_issue(
        number=1, title="P1 Task", body="", labels=["P1", "feature"]
    )
    issue_p0 = create_mock_issue(
        number=2, title="P0 Task", body="", labels=["P0", "bug"]
    )
<<<<<<< HEAD
=======
    issue_no_priority = create_mock_issue(
        number=3, title="No Priority Task", body="", labels=["documentation"]
    )
>>>>>>> 18019066
    issue_p2 = create_mock_issue(number=4, title="P2 Task", body="", labels=["P2"])
    issue_p0_another = create_mock_issue(
        number=5, title="Another P0 Task", body="", labels=["P0"]
    )

    issues = [issue_p1, issue_p0, issue_p2, issue_p0_another]

    # Act
    sorted_issues = task_service._sort_issues_by_priority(issues)

    # Assert
<<<<<<< HEAD
    # 期待されるソート順: P0, P0, P1, P2
=======
    # 期待されるソート順: P0, P0, P1, P2, No Priority
>>>>>>> 18019066
    expected_order = [
        issue_p0["number"],
        issue_p0_another["number"],
        issue_p1["number"],
        issue_p2["number"],
<<<<<<< HEAD
    ]
    actual_order = [issue["number"] for issue in sorted_issues]
    assert actual_order == expected_order


@pytest.mark.unit
def test_find_candidates_by_role_filters_no_priority(task_service):
    """_find_candidates_by_roleが優先度ラベルのないIssueを除外することをテストします。"""
    # Arrange
    issue_with_priority = create_mock_issue(
        number=1, title="With Priority", body="", labels=["BACKENDCODER", "P1"]
    )
    issue_without_priority = create_mock_issue(
        number=2, title="No Priority", body="", labels=["BACKENDCODER"]
    )
    issues = [issue_with_priority, issue_without_priority]
    agent_role = "BACKENDCODER"

    # Act
    candidates = task_service._find_candidates_by_role(issues, agent_role)

    # Assert
    assert len(candidates) == 1
    assert candidates[0]["number"] == issue_with_priority["number"]
=======
        issue_no_priority["number"],
    ]
    actual_order = [issue["number"] for issue in sorted_issues]
    assert actual_order == expected_order
>>>>>>> 18019066
<|MERGE_RESOLUTION|>--- conflicted
+++ resolved
@@ -915,61 +915,48 @@
     issue_p0 = create_mock_issue(
         number=2, title="P0 Task", body="", labels=["P0", "bug"]
     )
-<<<<<<< HEAD
-=======
     issue_no_priority = create_mock_issue(
         number=3, title="No Priority Task", body="", labels=["documentation"]
     )
->>>>>>> 18019066
     issue_p2 = create_mock_issue(number=4, title="P2 Task", body="", labels=["P2"])
     issue_p0_another = create_mock_issue(
         number=5, title="Another P0 Task", body="", labels=["P0"]
     )
 
-    issues = [issue_p1, issue_p0, issue_p2, issue_p0_another]
+    issues = [issue_p1, issue_p0, issue_no_priority, issue_p2, issue_p0_another]
 
     # Act
     sorted_issues = task_service._sort_issues_by_priority(issues)
 
     # Assert
-<<<<<<< HEAD
-    # 期待されるソート順: P0, P0, P1, P2
-=======
     # 期待されるソート順: P0, P0, P1, P2, No Priority
->>>>>>> 18019066
     expected_order = [
         issue_p0["number"],
         issue_p0_another["number"],
         issue_p1["number"],
         issue_p2["number"],
-<<<<<<< HEAD
-    ]
-    actual_order = [issue["number"] for issue in sorted_issues]
-    assert actual_order == expected_order
-
-
-@pytest.mark.unit
-def test_find_candidates_by_role_filters_no_priority(task_service):
-    """_find_candidates_by_roleが優先度ラベルのないIssueを除外することをテストします。"""
-    # Arrange
-    issue_with_priority = create_mock_issue(
-        number=1, title="With Priority", body="", labels=["BACKENDCODER", "P1"]
-    )
-    issue_without_priority = create_mock_issue(
-        number=2, title="No Priority", body="", labels=["BACKENDCODER"]
-    )
-    issues = [issue_with_priority, issue_without_priority]
-    agent_role = "BACKENDCODER"
-
-    # Act
-    candidates = task_service._find_candidates_by_role(issues, agent_role)
-
-    # Assert
-    assert len(candidates) == 1
-    assert candidates[0]["number"] == issue_with_priority["number"]
-=======
         issue_no_priority["number"],
     ]
     actual_order = [issue["number"] for issue in sorted_issues]
     assert actual_order == expected_order
->>>>>>> 18019066
+
+
+@pytest.mark.unit
+def test_find_candidates_by_role_filters_no_priority(task_service):
+    """_find_candidates_by_roleが優先度ラベルのないIssueを除外することをテストします。"""
+    # Arrange
+    issue_with_priority = create_mock_issue(
+        number=1, title="With Priority", body="", labels=["BACKENDCODER", "P1"]
+    )
+    issue_without_priority = create_mock_issue(
+        number=2, title="No Priority", body="", labels=["BACKENDCODER"]
+    )
+    issues = [issue_with_priority, issue_without_priority]
+    agent_role = "BACKENDCODER"
+
+    # Act
+    candidates = task_service._find_candidates_by_role(issues, agent_role)
+
+    # Assert
+    assert len(candidates) == 1
+    assert candidates[0]["number"] == issue_with_priority["number"]