--- conflicted
+++ resolved
@@ -127,9 +127,6 @@
     ])
 
     assert result is not None
-<<<<<<< HEAD
-    assert result.issue_id == new_mock_issue.number
-=======
     assert result.issue_id == new_mock_issue.number
 
 def test_request_task_lock_fails(task_service_components):
@@ -222,5 +219,4 @@
     assert result is None
     mock_github_client.create_branch.assert_not_called()
     mock_redis_client.set_assignment.assert_not_called()
-    mock_redis_client.release_lock.assert_called_once()
->>>>>>> eb7972ea
+    mock_redis_client.release_lock.assert_called_once()