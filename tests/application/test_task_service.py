import os
from unittest.mock import MagicMock, patch

import pytest
from github.Issue import Issue
from github.Label import Label

from github_broker.application.task_service import TaskService


@pytest.fixture
def mock_redis_client():
    """Redisクライアントのモックを提供します。"""
    return MagicMock()


@pytest.fixture
def mock_github_client():
    """GitHubクライアントのモックを提供します。"""
    return MagicMock()


@pytest.fixture
def task_service(mock_redis_client, mock_github_client):
    """TaskServiceのテストインスタンスを提供します。"""
    with patch.dict(os.environ, {"GITHUB_REPOSITORY": "test/repo"}):
        return TaskService(
            redis_client=mock_redis_client,
            github_client=mock_github_client,
        )


def create_mock_issue(number, title, body, labels, has_branch_name: bool = True):
    """テスト用のIssueモックを生成するヘルパー関数。"""
    issue = MagicMock(spec=Issue)
    issue.number = number
    issue.title = title

    full_body = body
    if has_branch_name:
        full_body += f"\n\n## ブランチ名\n`feature/issue-{number}`"

    issue.body = full_body
    issue.html_url = f"https://github.com/test/repo/issues/{number}"

    mock_labels = []
    for label_name in labels:
        mock_label = MagicMock(spec=Label)
        mock_label.name = label_name
        mock_labels.append(mock_label)
    issue.labels = mock_labels
    return issue


@patch("time.sleep", return_value=None)
def test_request_task_selects_by_role_no_wait(
    mock_sleep, task_service, mock_github_client, mock_redis_client
):
    """エージェントの役割（role）に一致するラベルを持つIssueが即時選択されることをテストします。"""
    # Arrange
    issue1 = create_mock_issue(
        number=1,
        title="Irrelevant Task",
        body="## 成果物\n- README.md",
        labels=["documentation"],
    )
    issue2 = create_mock_issue(
        number=2,
        title="Backend Task",
        body="## 成果物\n- feature.py",
        labels=["feature", "BACKENDCODER"],
    )

    mock_github_client.get_open_issues.return_value = [issue1, issue2]
    mock_github_client.search_issues.return_value = []
    mock_redis_client.acquire_lock.return_value = True

    agent_role = "BACKENDCODER"

    # Act
    result = task_service.request_task(
        agent_id="test-agent", agent_role=agent_role, timeout=0
    )

    # Assert
    assert result is not None
    assert result.issue_id == 2
    mock_redis_client.acquire_lock.assert_called_once_with(
        "issue_lock_2", "locked", timeout=600
    )
    mock_github_client.get_open_issues.assert_called_once()


@patch("time.time")
@patch("time.sleep", return_value=None)
def test_request_task_times_out(
    mock_sleep, mock_time, task_service, mock_github_client
):
    """利用可能なタスクがなく、タイムアウトする場合をテストします。"""
    # Arrange
    mock_github_client.get_open_issues.return_value = []
    timeout = 10
    # time.time()が最初にtimeoutを返し、その後増加してタイムアウトするように設定
    mock_time.side_effect = [0, 2, 4, 6, 8, 11]

    # Act
    result = task_service.request_task(
        agent_id="test-agent", agent_role="BACKENDCODER", timeout=timeout
    )

    # Assert
    assert result is None
    # 5秒間隔でsleepが呼ばれる
    assert mock_sleep.call_count > 1
    assert mock_github_client.get_open_issues.call_count > 1


@patch("time.time")
@patch("time.sleep", return_value=None)
def test_request_task_finds_task_after_polling(
    mock_sleep, mock_time, task_service, mock_github_client, mock_redis_client
):
    """ポーリング後にタスクが見つかる場合をテストします。"""
    # Arrange
    issue = create_mock_issue(
        number=1, title="Delayed Task", body="## 成果物\n- delayed.py", labels=["BACKENDCODER"]
<<<<<<< HEAD
    )
    # 最初の呼び出しではタスクなし、2回目で見つかる
    mock_github_client.get_open_issues.side_effect = [[], [issue]]
    mock_redis_client.acquire_lock.return_value = True
    timeout = 10
    mock_time.side_effect = [0, 5, 11]  # 1回ポーリングして見つかる

    # Act
    result = task_service.request_task(
        agent_id="test-agent", agent_role="BACKENDCODER", timeout=timeout
=======
    )
    # 最初の呼び出しではタスクなし、2回目で見つかる
    mock_github_client.get_open_issues.side_effect = [[], [issue]]
    mock_redis_client.acquire_lock.return_value = True
    timeout = 10
    mock_time.side_effect = [0, 5, 11]  # 1回ポーリングして見つかる

    # Act
    result = task_service.request_task(
        agent_id="test-agent", agent_role="BACKENDCODER", timeout=timeout
    )

    # Assert
    assert result is not None
    assert result.issue_id == 1
    assert mock_github_client.get_open_issues.call_count == 2
    mock_sleep.assert_any_call(5) # ポーリング間隔でsleepが呼ばれる


@patch("time.sleep", return_value=None)
def test_request_task_no_matching_issue_no_wait(
    mock_sleep, task_service, mock_github_client
):
    """エージェントの役割に一致するIssueがない場合にNoneが返されることをテストします（待機なし）。"""
    # Arrange
    issue1 = create_mock_issue(
        number=1, title="Docs", body="", labels=["documentation"]
    )
    mock_github_client.get_open_issues.return_value = [issue1]
    agent_role = "BACKENDCODER"

    # Act
    result = task_service.request_task(
        agent_id="test-agent", agent_role=agent_role, timeout=0
    )

    # Assert
    assert result is None


@patch("time.sleep", return_value=None)
def test_complete_previous_task_updates_issues(mock_sleep, task_service, mock_github_client):
    """
    complete_previous_taskが、in-progressとagent_idラベルを持つIssueを更新することをテストします。
    """
    # Arrange
    mock_issue = create_mock_issue(
        number=101,
        title="Test Issue",
        body="",
        labels=["in-progress", "test-agent"],
>>>>>>> e81e4a14
    )

    # Assert
    assert result is not None
    assert result.issue_id == 1
    assert mock_github_client.get_open_issues.call_count == 2
    mock_sleep.assert_any_call(5) # ポーリング間隔でsleepが呼ばれる


@patch("time.sleep", return_value=None)
def test_request_task_no_matching_issue_no_wait(
    mock_sleep, task_service, mock_github_client
):
    """エージェントの役割に一致するIssueがない場合にNoneが返されることをテストします（待機なし）。"""
    # Arrange
    issue1 = create_mock_issue(
        number=1, title="Docs", body="", labels=["documentation"]
    )
<<<<<<< HEAD
    mock_github_client.get_open_issues.return_value = [issue1]
=======
    mock_redis_client.acquire_lock.return_value = True
    mock_github_client.add_label.side_effect = Exception("GitHub API Error")

    candidate_issues = [issue]
    agent_id = "test-agent"

    # Act & Assert
    with pytest.raises(Exception, match="GitHub API Error"):
        task_service._find_first_assignable_task(candidate_issues, agent_id)

    mock_redis_client.release_lock.assert_called_once_with("issue_lock_1")


@patch("time.sleep", return_value=None)
def test_find_first_assignable_task_create_branch_exception_releases_lock(
    mock_sleep, task_service, mock_github_client, mock_redis_client
):
    """
    _find_first_assignable_task内でcreate_branchが例外を発生させた場合にロックが解放されることをテストします。
    """
    # Arrange
    issue = create_mock_issue(
        number=1,
        title="Test Task",
        body="## 成果物\n- test.py",
        labels=["BACKENDCODER"],
    )
    mock_redis_client.acquire_lock.return_value = True
    mock_github_client.create_branch.side_effect = Exception("Branch Creation Error")

    candidate_issues = [issue]
    agent_id = "test-agent"

    # Act & Assert
    with pytest.raises(Exception, match="Branch Creation Error"):
        task_service._find_first_assignable_task(candidate_issues, agent_id)

    mock_redis_client.release_lock.assert_called_once_with("issue_lock_1")


@patch("time.sleep", return_value=None)
def test_request_task_no_open_issues(mock_sleep, task_service, mock_github_client):
    """
    request_taskでget_open_issuesが空のリストを返した場合にNoneが返されることをテストします。
    """
    # Arrange
    mock_github_client.get_open_issues.return_value = []
    agent_id = "test-agent"
>>>>>>> e81e4a14
    agent_role = "BACKENDCODER"

    # Act
    result = task_service.request_task(
        agent_id="test-agent", agent_role=agent_role, timeout=0
    )

    # Assert
<<<<<<< HEAD
    assert result is None
=======
    assert result is None
    mock_github_client.get_open_issues.assert_called_once_with("test/repo")
    mock_github_client.find_issues_by_labels.assert_called_once_with(
        repo_name="test/repo", labels=["in-progress", agent_id]
    )


def test_task_service_init_no_github_repository_env():
    """
    GITHUB_REPOSITORY環境変数が設定されていない場合にValueErrorが発生することをテストします。
    """
    # Arrange
    original_env = os.environ.copy()
    if "GITHUB_REPOSITORY" in os.environ:
        del os.environ["GITHUB_REPOSITORY"]

    # Act & Assert
    with pytest.raises(ValueError, match="GITHUB_REPOSITORY環境変数が設定されていません。"):
        TaskService(redis_client=MagicMock(), github_client=MagicMock())

    # Cleanup
    os.environ.clear()
    os.environ.update(original_env)
>>>>>>> e81e4a14
<|MERGE_RESOLUTION|>--- conflicted
+++ resolved
@@ -124,18 +124,6 @@
     # Arrange
     issue = create_mock_issue(
         number=1, title="Delayed Task", body="## 成果物\n- delayed.py", labels=["BACKENDCODER"]
-<<<<<<< HEAD
-    )
-    # 最初の呼び出しではタスクなし、2回目で見つかる
-    mock_github_client.get_open_issues.side_effect = [[], [issue]]
-    mock_redis_client.acquire_lock.return_value = True
-    timeout = 10
-    mock_time.side_effect = [0, 5, 11]  # 1回ポーリングして見つかる
-
-    # Act
-    result = task_service.request_task(
-        agent_id="test-agent", agent_role="BACKENDCODER", timeout=timeout
-=======
     )
     # 最初の呼び出しではタスクなし、2回目で見つかる
     mock_github_client.get_open_issues.side_effect = [[], [issue]]
@@ -187,47 +175,32 @@
         title="Test Issue",
         body="",
         labels=["in-progress", "test-agent"],
->>>>>>> e81e4a14
-    )
-
-    # Assert
-    assert result is not None
-    assert result.issue_id == 1
-    assert mock_github_client.get_open_issues.call_count == 2
-    mock_sleep.assert_any_call(5) # ポーリング間隔でsleepが呼ばれる
-
-
-@patch("time.sleep", return_value=None)
-def test_request_task_no_matching_issue_no_wait(
-    mock_sleep, task_service, mock_github_client
-):
-    """エージェントの役割に一致するIssueがない場合にNoneが返されることをテストします（待機なし）。"""
-    # Arrange
-    issue1 = create_mock_issue(
-        number=1, title="Docs", body="", labels=["documentation"]
-    )
-<<<<<<< HEAD
-    mock_github_client.get_open_issues.return_value = [issue1]
-=======
-    mock_redis_client.acquire_lock.return_value = True
-    mock_github_client.add_label.side_effect = Exception("GitHub API Error")
-
-    candidate_issues = [issue]
-    agent_id = "test-agent"
-
-    # Act & Assert
-    with pytest.raises(Exception, match="GitHub API Error"):
-        task_service._find_first_assignable_task(candidate_issues, agent_id)
-
-    mock_redis_client.release_lock.assert_called_once_with("issue_lock_1")
-
-
-@patch("time.sleep", return_value=None)
-def test_find_first_assignable_task_create_branch_exception_releases_lock(
+    )
+    mock_github_client.find_issues_by_labels.return_value = [mock_issue]
+
+    agent_id = "test-agent"
+
+    # Act
+    task_service.complete_previous_task(agent_id)
+
+    # Assert
+    mock_github_client.find_issues_by_labels.assert_called_once_with(
+        repo_name="test/repo", labels=["in-progress", agent_id]
+    )
+    mock_github_client.update_issue.assert_called_once_with(
+        repo_name="test/repo",
+        issue_id=mock_issue.number,
+        remove_labels=["in-progress", agent_id],
+        add_labels=["needs-review"],
+    )
+
+
+@patch("time.sleep", return_value=None)
+def test_find_first_assignable_task_exception_releases_lock(
     mock_sleep, task_service, mock_github_client, mock_redis_client
 ):
     """
-    _find_first_assignable_task内でcreate_branchが例外を発生させた場合にロックが解放されることをテストします。
+    _find_first_assignable_task内で例外が発生した場合にロックが解放されることをテストします。
     """
     # Arrange
     issue = create_mock_issue(
@@ -237,6 +210,33 @@
         labels=["BACKENDCODER"],
     )
     mock_redis_client.acquire_lock.return_value = True
+    mock_github_client.add_label.side_effect = Exception("GitHub API Error")
+
+    candidate_issues = [issue]
+    agent_id = "test-agent"
+
+    # Act & Assert
+    with pytest.raises(Exception, match="GitHub API Error"):
+        task_service._find_first_assignable_task(candidate_issues, agent_id)
+
+    mock_redis_client.release_lock.assert_called_once_with("issue_lock_1")
+
+
+@patch("time.sleep", return_value=None)
+def test_find_first_assignable_task_create_branch_exception_releases_lock(
+    mock_sleep, task_service, mock_github_client, mock_redis_client
+):
+    """
+    _find_first_assignable_task内でcreate_branchが例外を発生させた場合にロックが解放されることをテストします。
+    """
+    # Arrange
+    issue = create_mock_issue(
+        number=1,
+        title="Test Task",
+        body="## 成果物\n- test.py",
+        labels=["BACKENDCODER"],
+    )
+    mock_redis_client.acquire_lock.return_value = True
     mock_github_client.create_branch.side_effect = Exception("Branch Creation Error")
 
     candidate_issues = [issue]
@@ -257,18 +257,12 @@
     # Arrange
     mock_github_client.get_open_issues.return_value = []
     agent_id = "test-agent"
->>>>>>> e81e4a14
     agent_role = "BACKENDCODER"
 
     # Act
-    result = task_service.request_task(
-        agent_id="test-agent", agent_role=agent_role, timeout=0
-    )
-
-    # Assert
-<<<<<<< HEAD
-    assert result is None
-=======
+    result = task_service.request_task(agent_id, agent_role)
+
+    # Assert
     assert result is None
     mock_github_client.get_open_issues.assert_called_once_with("test/repo")
     mock_github_client.find_issues_by_labels.assert_called_once_with(
@@ -291,5 +285,4 @@
 
     # Cleanup
     os.environ.clear()
-    os.environ.update(original_env)
->>>>>>> e81e4a14
+    os.environ.update(original_env)