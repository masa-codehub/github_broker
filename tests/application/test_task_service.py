import json
import logging
import threading
from datetime import UTC, datetime, timedelta
from unittest.mock import AsyncMock, MagicMock, patch

import pytest
from github import GithubException

from github_broker.application.task_service import TaskService
from github_broker.infrastructure.executors.gemini_executor import GeminiExecutor
from github_broker.interface.models import TaskType


@pytest.fixture
def mock_redis_client():
    """Redisクライアントのモックを提供します。"""
    return MagicMock()


@pytest.fixture
def mock_github_client():
    """GitHubクライアントのモックを提供します。"""
    return MagicMock()


@pytest.fixture
def task_service(mock_redis_client, mock_github_client):
    """TaskServiceのテストインスタンスを提供します。"""
    mock_settings = MagicMock()
    mock_settings.GITHUB_REPOSITORY = "test/repo"
    mock_settings.GITHUB_INDEXING_WAIT_SECONDS = 0
    mock_settings.POLLING_INTERVAL_SECONDS = 60
    mock_settings.LONG_POLLING_CHECK_INTERVAL = 5
    mock_settings.REVIEW_TIMEOUT_MINUTES = 10

    mock_gemini_executor_instance = MagicMock(spec=GeminiExecutor)
    mock_gemini_executor_instance.build_prompt.return_value = "Generated Prompt"
    mock_gemini_executor_instance.build_code_review_prompt.return_value = (
        "Generated Code Review Prompt"
    )
    mock_gemini_executor_instance.execute = AsyncMock(
        return_value="Gemini Executor Output"
    )

    return TaskService(
        redis_client=mock_redis_client,
        github_client=mock_github_client,
        settings=mock_settings,
        gemini_executor=mock_gemini_executor_instance,
    )


def create_mock_issue(
    number,
    title,
    body,
    labels,
    html_url_base="https://github.com/test/repo/issues",
    has_branch_name: bool = True,
):
    """テスト用のIssue辞書を生成するヘルパー関数。"""
    full_body = body
    if has_branch_name:
        full_body += f"\n\n## ブランチ名\n`feature/issue-{number}`"

    return {
        "number": number,
        "title": title,
        "body": full_body,
        "html_url": f"{html_url_base}/{number}",
        "labels": [{"name": label} for label in labels],
    }


def create_mock_pr(number, created_at):
    """テスト用のPull Requestオブジェクトのモックを生成するヘルパー関数。"""
    mock_pr = MagicMock()
    mock_pr.number = number
    mock_pr.created_at = created_at
    return mock_pr


@pytest.mark.unit
def test_start_polling_fetches_and_caches_issues(
    task_service, mock_github_client, mock_redis_client
):
    """start_pollingがIssueを取得し、単一キーでRedisにキャッシュすることをテストします。"""
    # Arrange
    issue1 = create_mock_issue(
        number=1, title="Poll Task 1", body="", labels=["bug", "P1"]
    )
    issue2 = create_mock_issue(
        number=2, title="Poll Task 2", body="", labels=["feature", "P1"]
    )
    mock_issues = [issue1, issue2]
    mock_github_client.get_open_issues.return_value = mock_issues

    stop_event = threading.Event()

    def stop_loop(*args, **kwargs):
        if mock_github_client.get_open_issues.call_count == 1:
            stop_event.set()
        return mock_issues

    mock_github_client.get_open_issues.side_effect = stop_loop

    # Act
    polling_thread = threading.Thread(
        target=task_service.start_polling, args=(stop_event,)
    )
    polling_thread.start()
    polling_thread.join(timeout=5)

    # Assert
    mock_github_client.get_open_issues.assert_called_once()
    mock_redis_client.set_value.assert_called_once_with(
        "open_issues", json.dumps(mock_issues)
    )


@pytest.mark.unit
def test_start_polling_caches_empty_list_when_no_issues(
    task_service, mock_github_client, mock_redis_client
):
    """start_pollingがIssueがない場合に空のリストをキャッシュすることをテストします。"""
    # Arrange
    mock_github_client.get_open_issues.return_value = []
    stop_event = threading.Event()

    def stop_loop(*args, **kwargs):
        if mock_github_client.get_open_issues.call_count == 1:
            stop_event.set()
        return []

    mock_github_client.get_open_issues.side_effect = stop_loop

    # Act
    polling_thread = threading.Thread(
        target=task_service.start_polling, args=(stop_event,)
    )
    polling_thread.start()
    polling_thread.join(timeout=5)

    # Assert
    mock_github_client.get_open_issues.assert_called_once()
    mock_redis_client.set_value.assert_called_once_with("open_issues", json.dumps([]))


@pytest.mark.unit
@pytest.mark.anyio
async def test_request_task_selects_by_role_from_cache(
    task_service, mock_redis_client, mock_github_client
):
    """Redisキャッシュから役割に合うIssueを正しく選択できることをテストします。"""
    # Arrange
    issue1 = create_mock_issue(
        number=1, title="Docs", body="", labels=["documentation", "P1"]
    )
    issue2 = create_mock_issue(
        number=2,
        title="Backend Task",
        body="""## 成果物\n- test.py""",
        labels=["feature", "BACKENDCODER", "P1"],
    )
    cached_issues = [issue1, issue2]
    mock_redis_client.get_value.return_value = json.dumps(cached_issues)
    mock_github_client.find_issues_by_labels.return_value = []
    mock_redis_client.acquire_lock.return_value = True

    agent_id = "test-agent"
    agent_role = "BACKENDCODER"

    # Act
    result = await task_service.request_task(
        agent_id=agent_id, agent_role=agent_role, timeout=0
    )

    # Assert
    assert result is not None
    assert result.issue_id == 2
    mock_redis_client.get_value.assert_called_once_with("open_issues")
    mock_redis_client.acquire_lock.assert_called_once_with(
        "issue_lock_2", agent_id, timeout=600
    )
    task_service.gemini_executor.build_prompt.assert_called_once_with(
        html_url=issue2["html_url"],
        branch_name="feature/issue-2",
    )
    mock_redis_client.set_value.assert_called_once_with(
        f"agent_current_task:{agent_id}", str(issue2["number"]), timeout=3600
    )


@pytest.mark.unit
@pytest.mark.anyio
async def test_request_task_no_matching_issue(
    task_service, mock_redis_client, mock_github_client
):
    """エージェントの役割に一致するIssueがない場合にNoneが返されることをテストします。"""
    # Arrange
    issue1 = create_mock_issue(
        number=1,
        title="Docs",
        body="""## 成果物\n- docs""",
        labels=["documentation", "P1"],
    )
    cached_issues = [issue1]
    mock_redis_client.get_value.return_value = json.dumps(cached_issues)
    mock_github_client.find_issues_by_labels.return_value = []
    agent_id = "test-agent"
    agent_role = "BACKENDCODER"

    # Act
    result = await task_service.request_task(
        agent_id=agent_id, agent_role=agent_role, timeout=0
    )

    # Assert
    assert result is None
    mock_redis_client.get_value.assert_called_once_with("open_issues")


@pytest.mark.unit
@pytest.mark.anyio
async def test_request_task_completes_previous_task(
    task_service, mock_redis_client, mock_github_client
):
    """request_taskが前タスクの完了処理を呼び出すことをテストします。"""
    # Arrange
    agent_id = "test-agent"
    agent_role = "BACKENDCODER"
    prev_issue = create_mock_issue(
        number=1,
        title="Previous Task",
        body="",
        labels=["in-progress", agent_id, "P1"],
    )
    new_issue = create_mock_issue(
        number=2,
        title="New Task",
        body="""## 成果物\n- new.py""",
        labels=["BACKENDCODER", "P1"],
    )
    cached_issues = [new_issue]
    mock_redis_client.get_value.return_value = json.dumps(cached_issues)
    mock_redis_client.acquire_lock.return_value = True

    # Setup GitHub API to return previous issue for completion
    mock_github_client.find_issues_by_labels.return_value = [prev_issue]

    # Act
    result = await task_service.request_task(
        agent_id=agent_id, agent_role=agent_role, timeout=0
    )

    # Assert
    mock_github_client.find_issues_by_labels.assert_called_once_with(
        labels=["in-progress", agent_id]
    )
    mock_github_client.update_issue.assert_called_once_with(
        issue_id=prev_issue["number"],
        remove_labels=["in-progress", agent_id],
        add_labels=["needs-review"],
    )
    assert result is not None
    assert result.issue_id == new_issue["number"]


@pytest.mark.unit
@pytest.mark.anyio
async def test_find_first_assignable_task_exception_releases_lock(
    task_service, mock_github_client, mock_redis_client
):
    """
    _find_first_assignable_task内で例外が発生した場合にロックが解放されることをテストします。
    """
    # Arrange
    issue = create_mock_issue(
        number=1,
        title="Test Task",
        body="""## 成果物\n- test.py""",
        labels=["BACKENDCODER", "P1"],
    )
    mock_redis_client.acquire_lock.return_value = True
    mock_github_client.add_label.side_effect = Exception("GitHub API Error")

    candidate_issues = [issue]
    agent_id = "test-agent"

    # Act & Assert
    with pytest.raises(Exception, match="GitHub API Error"):
        await task_service._find_first_assignable_task(candidate_issues, agent_id)

    mock_redis_client.release_lock.assert_called_once_with("issue_lock_1")


@pytest.mark.unit
@pytest.mark.anyio
async def test_find_first_assignable_task_create_branch_exception_releases_lock(
    task_service, mock_github_client, mock_redis_client
):
    """
    _find_first_assignable_task内でcreate_branchが例外を発生させた場合にロックが解放されることをテストします。
    """
    # Arrange
    issue = create_mock_issue(
        number=1,
        title="Test Task",
        body="""## 成果物\n- test.py""",
        labels=["BACKENDCODER", "P1"],
    )
    mock_redis_client.acquire_lock.return_value = True
    mock_github_client.create_branch.side_effect = Exception("Branch Creation Error")

    candidate_issues = [issue]
    agent_id = "test-agent"

    # Act & Assert
    with pytest.raises(Exception, match="Branch Creation Error"):
        await task_service._find_first_assignable_task(candidate_issues, agent_id)

    mock_redis_client.release_lock.assert_called_once_with("issue_lock_1")


@pytest.mark.unit
@pytest.mark.anyio
async def test_find_first_assignable_task_rollback_labels_on_branch_creation_failure(
    task_service, mock_github_client, mock_redis_client, caplog
):
    """
    _find_first_assignable_task内でcreate_branchが例外を発生させた場合に、
    付与されたラベルがロールバックされることをテストします。
    """
    # Arrange
    issue = create_mock_issue(
        number=1,
        title="Test Task",
        body="""## 成果物\n- test.py""",
        labels=["BACKENDCODER", "P1"],
    )
    mock_redis_client.acquire_lock.return_value = True
    mock_github_client.create_branch.side_effect = GithubException(
        status=422, data="Branch already exists"
    )

    candidate_issues = [issue]
    agent_id = "test-agent"

    with caplog.at_level(logging.ERROR):
        # Act & Assert
        with pytest.raises(GithubException, match="Branch already exists"):
            await task_service._find_first_assignable_task(candidate_issues, agent_id)

        mock_redis_client.release_lock.assert_called_once_with("issue_lock_1")
        mock_github_client.update_issue.assert_called_once_with(
            issue_id=issue["number"], remove_labels=["in-progress", agent_id]
        )
        mock_github_client.remove_label.assert_not_called()


@pytest.mark.unit
@pytest.mark.anyio
async def test_find_first_assignable_task_rollback_failure_logs_error(
    task_service, mock_github_client, mock_redis_client, caplog
):
    """
    _find_first_assignable_task内でcreate_branchが例外を発生させ、
    さらにラベルのロールバックも失敗した場合に、エラーがログに記録されることをテストします。
    """
    # Arrange
    issue = create_mock_issue(
        number=1,
        title="Test Task",
        body="""## 成果物\n- test.py""",
        labels=["BACKENDCODER", "P1"],
    )
    mock_redis_client.acquire_lock.return_value = True
    mock_github_client.create_branch.side_effect = GithubException(
        status=422, data="Branch already exists"
    )
    mock_github_client.update_issue.side_effect = Exception("Rollback Error")

    candidate_issues = [issue]
    agent_id = "test-agent"

    with caplog.at_level(logging.ERROR):
        with pytest.raises(GithubException, match="Branch already exists"):
            await task_service._find_first_assignable_task(candidate_issues, agent_id)

        assert "Failed to rollback labels" in caplog.text
        mock_redis_client.release_lock.assert_called_once_with("issue_lock_1")
        mock_github_client.update_issue.assert_called_once()


@pytest.mark.unit
@pytest.mark.anyio
async def test_find_first_assignable_task_skips_non_assignable(
    task_service, mock_redis_client
):
    """is_assignable()がFalseを返すIssueをスキップすることをテストします。"""
    # Arrange
    issue_not_assignable = create_mock_issue(
        number=1,
        title="Not Assignable",
        body="No deliverables section",
        labels=["BACKENDCODER", "P1"],
        has_branch_name=True,
    )
    issue_assignable = create_mock_issue(
        number=2,
        title="Assignable",
        body="""## 成果物\n- work""",
        labels=["BACKENDCODER", "P1"],
    )
    candidate_issues = [issue_not_assignable, issue_assignable]
    mock_redis_client.acquire_lock.return_value = True

    # Act
    result = await task_service._find_first_assignable_task(
        candidate_issues, "test-agent"
    )

    # Assert
    assert result is not None
    assert result.issue_id == 2
    mock_redis_client.acquire_lock.assert_called_once_with(
        "issue_lock_2", "test-agent", timeout=600
    )


@pytest.mark.unit
@pytest.mark.anyio
async def test_find_first_assignable_task_skips_no_branch_name(
    task_service, mock_redis_client
):
    """ブランチ名が本文にないIssueをスキップすることをテストします。"""
    # Arrange
    issue_no_branch = create_mock_issue(
        number=1,
        title="No Branch",
        body="""## 成果物\n- work""",
        labels=["BACKENDCODER", "P1"],
        has_branch_name=False,
    )
    issue_with_branch = create_mock_issue(
        number=2,
        title="With Branch",
        body="""## 成果物\n- work""",
        labels=["BACKENDCODER", "P1"],
        has_branch_name=True,
    )
    candidate_issues = [issue_no_branch, issue_with_branch]
    mock_redis_client.acquire_lock.return_value = True

    # Act
    result = await task_service._find_first_assignable_task(
        candidate_issues, "test-agent"
    )

    # Assert
    assert result is not None
    assert result.issue_id == 2
    mock_redis_client.acquire_lock.assert_called_once_with(
        "issue_lock_2", "test-agent", timeout=600
    )


@pytest.mark.unit
@pytest.mark.anyio
async def test_find_first_assignable_task_skips_locked_issue(
    task_service, mock_redis_client
):
    """RedisでロックされているIssueをスキップすることをテストします。"""
    # Arrange
    agent_id = "test-agent"
    issue_locked = create_mock_issue(
        number=1,
        title="Locked Issue",
        body="""## 成果物\n- work""",
        labels=["BACKENDCODER", "P1"],
    )
    issue_unlocked = create_mock_issue(
        number=2,
        title="Unlocked Issue",
        body="""## 成果物\n- work""",
        labels=["BACKENDCODER", "P1"],
    )
    candidate_issues = [issue_locked, issue_unlocked]
    mock_redis_client.acquire_lock.side_effect = [False, True]

    # Act
    result = await task_service._find_first_assignable_task(candidate_issues, agent_id)

    # Assert
    assert result is not None
    assert result.issue_id == 2
    assert mock_redis_client.acquire_lock.call_count == 2
    mock_redis_client.acquire_lock.assert_any_call(
        f"issue_lock_{issue_locked['number']}", agent_id, timeout=600
    )
    mock_redis_client.acquire_lock.assert_any_call(
        f"issue_lock_{issue_unlocked['number']}", agent_id, timeout=600
    )


@pytest.mark.unit
@pytest.mark.anyio
async def test_no_matching_role_candidates(
    task_service, mock_redis_client, mock_github_client
):
    """オープンなIssueはあるが、役割に合う候補がない場合のテスト。"""
    # Arrange
    issue_other_role = create_mock_issue(
        number=1,
        title="Other Role Task",
        body="""## 成果物\n- work""",
        labels=["FRONTENDCODER", "P1"],
    )
    cached_issues = [issue_other_role]
    mock_redis_client.get_value.return_value = json.dumps(cached_issues)
    mock_github_client.find_issues_by_labels.return_value = []

    # Act
    result = await task_service.request_task(
        agent_id="test-agent", agent_role="BACKENDCODER", timeout=0
    )

    # Assert
    assert result is None


@pytest.mark.parametrize(
    "exception_to_raise, expected_log_message",
    [
        (
            GithubException(status=500, data="Server Error"),
            "Failed to update issue",
        ),
        (Exception("Unexpected error"), "An unexpected error occurred"),
    ],
)
@pytest.mark.unit
def test_complete_previous_task_handles_exceptions(
    exception_to_raise,
    expected_log_message,
    task_service,
    mock_redis_client,
    mock_github_client,
    caplog,
):
    """complete_previous_taskが例外を適切に処理することをテストします。"""
    # Arrange
    prev_issue_1 = create_mock_issue(
        number=101,
        title="Previous Task 1",
        body="",
        labels=["in-progress", "test-agent", "P1"],
    )
    prev_issue_2 = create_mock_issue(
        number=102,
        title="Previous Task 2",
        body="",
        labels=["in-progress", "test-agent", "P1"],
    )
    mock_github_client.find_issues_by_labels.return_value = [prev_issue_1, prev_issue_2]
    agent_id = "test-agent"

    mock_github_client.update_issue.side_effect = [
        exception_to_raise,
        None,
    ]

    with caplog.at_level(logging.ERROR):
        # Act
        task_service.complete_previous_task(agent_id)

        # Assert
        assert mock_github_client.update_issue.call_count == 2
        assert expected_log_message in caplog.text
        mock_github_client.update_issue.assert_called_with(
            issue_id=prev_issue_2["number"],
            remove_labels=["in-progress", agent_id],
            add_labels=["needs-review"],
        )


@pytest.mark.unit
@pytest.mark.anyio
async def test_request_task_stores_current_task_in_redis(
    task_service, mock_redis_client, mock_github_client
):
    """タスク割り当て時にRedisに現在のタスクIDを保存することをテストします。"""
    # Arrange
    agent_id = "test-agent"
    agent_role = "BACKENDCODER"
    issue = create_mock_issue(
        number=1,
        title="Test Task",
        body="""## 成果物\n- test.py""",
        labels=[agent_role, "P1"],
    )
    mock_redis_client.get_value.return_value = json.dumps([issue])
    mock_github_client.find_issues_by_labels.return_value = []
    mock_redis_client.acquire_lock.return_value = True

    # Act
    await task_service.request_task(agent_id=agent_id, agent_role=agent_role, timeout=0)

    # Assert
    mock_redis_client.set_value.assert_called_once_with(
        f"agent_current_task:{agent_id}", str(issue["number"]), timeout=3600
    )


@pytest.mark.unit
@pytest.mark.anyio
async def test_request_task_sets_task_type_to_review_for_needs_review_issue(
    task_service, mock_redis_client, mock_github_client
):
    """'needs-review'ラベルを持つIssueが割り当てられた際に、task_typeが'review'に設定されることをテストします。"""
    # Arrange
    issue = create_mock_issue(
        number=1,
        title="Review Task",
        body="""## 成果物\n- review.py""",
        labels=["BACKENDCODER", "needs-review"],
    )
    cached_issues = [issue]
    mock_redis_client.get_value.return_value = json.dumps(cached_issues)
    mock_github_client.find_issues_by_labels.return_value = []
    mock_redis_client.acquire_lock.return_value = True

    agent_id = "test-agent"
    agent_role = "BACKENDCODER"

    # Act
    result = await task_service.request_task(
        agent_id=agent_id, agent_role=agent_role, timeout=0
    )

    # Assert
    assert result is not None
    assert result.issue_id == 1
    assert result.task_type == TaskType.REVIEW
    mock_redis_client.get_value.assert_called_once_with("open_issues")
    mock_redis_client.acquire_lock.assert_called_once_with(
        "issue_lock_1", agent_id, timeout=600
    )
    task_service.gemini_executor.build_prompt.assert_called_once_with(
        html_url=issue["html_url"],
        branch_name="feature/issue-1",
    )
    mock_redis_client.set_value.assert_called_once_with(
        f"agent_current_task:{agent_id}", str(issue["number"]), timeout=3600
    )


@pytest.mark.unit
@pytest.mark.anyio
@patch("asyncio.sleep", new_callable=AsyncMock)
@patch("time.monotonic")
async def test_request_task_long_polling_timeout(
    mock_time, mock_sleep, task_service, mock_redis_client, mock_github_client
):
    """ロングポーリングがタイムアウト時間に達した場合にNoneを返すことをテストします。"""
    # Arrange
    mock_redis_client.get_value.return_value = json.dumps([])
    mock_github_client.find_issues_by_labels.return_value = []
    mock_time.side_effect = [0, 6, 12, 16]

    agent_id = "test-agent"
    agent_role = "BACKENDCODER"
    timeout = 15

    # Act
    result = await task_service.request_task(
        agent_id=agent_id, agent_role=agent_role, timeout=timeout
    )

    # Assert
    assert result is None
    assert mock_sleep.call_count == 2


@pytest.mark.unit
@pytest.mark.anyio
@patch("asyncio.sleep", new_callable=AsyncMock)
@patch("time.monotonic")
async def test_request_task_long_polling_finds_task_during_wait(
    mock_time, mock_sleep, task_service, mock_redis_client, mock_github_client
):
    """ロングポーリング中にタスクが見つかった場合に即座に返すことをテストします。"""
    # Arrange
    issue = create_mock_issue(
        number=123,
        title="Found Task",
        body="""## 成果物\n- found.py""",
        labels=["BACKENDCODER", "P1"],
    )

    mock_redis_client.get_value.side_effect = [
        json.dumps([]),
        json.dumps([issue]),
    ]
    mock_github_client.find_issues_by_labels.return_value = []
    mock_redis_client.acquire_lock.return_value = True

    mock_time.side_effect = [0, 6]

    agent_id = "test-agent"
    agent_role = "BACKENDCODER"
    timeout = 30

    # Act
    result = await task_service.request_task(
        agent_id=agent_id, agent_role=agent_role, timeout=timeout
    )

    # Assert
    assert result is not None
    assert result.issue_id == 123
    mock_sleep.assert_called_once()


@pytest.mark.unit
@pytest.mark.anyio
@patch("asyncio.sleep", new_callable=AsyncMock)
async def test_request_task_no_timeout_returns_immediately(
    mock_sleep, task_service, mock_redis_client, mock_github_client
):
    """timeout=Noneの場合に即座にNoneを返すことをテストします。"""
    # Arrange
    cached_issues = []
    mock_redis_client.get_value.return_value = json.dumps(cached_issues)
    mock_github_client.find_issues_by_labels.return_value = []

    agent_id = "test-agent"
    agent_role = "BACKENDCODER"

    # Act
    result = await task_service.request_task(
        agent_id=agent_id, agent_role=agent_role, timeout=None
    )

    # Assert
    assert result is None
    mock_sleep.assert_not_called()


@pytest.mark.unit
@pytest.mark.anyio
@patch("asyncio.sleep", new_callable=AsyncMock)
async def test_request_task_finds_task_immediately_no_polling(
    mock_sleep, task_service, mock_redis_client, mock_github_client
):
    """最初のチェックでタスクが見つかった場合にポーリングせずに即座に返すことをテストします。"""
    # Arrange
    issue = create_mock_issue(
        number=456,
        title="Immediate Task",
        body="""## 成果物\n- immediate.py""",
        labels=["BACKENDCODER", "P1"],
    )
    cached_issues = [issue]
    mock_redis_client.get_value.return_value = json.dumps(cached_issues)
    mock_github_client.find_issues_by_labels.return_value = []
    mock_redis_client.acquire_lock.return_value = True

    agent_id = "test-agent"
    agent_role = "BACKENDCODER"
    timeout = 30

    # Act
    result = await task_service.request_task(
        agent_id=agent_id, agent_role=agent_role, timeout=timeout
    )

    # Assert
    assert result is not None
    assert result.issue_id == 456
    mock_sleep.assert_not_called()


@pytest.mark.unit
@pytest.mark.anyio
async def test_request_task_calls_gemini_executor_execute(
    task_service, mock_redis_client, mock_github_client
):
    """request_taskがGeminiExecutorのexecuteメソッドを呼び出すことをテストします。"""
    # Arrange
    agent_id = "test-agent"
    agent_role = "BACKENDCODER"
    issue = create_mock_issue(
        number=1,
        title="Test Task",
        body="""## 成果物
- test.py""",
        labels=[agent_role, "P1"],
    )
    mock_redis_client.get_value.return_value = json.dumps([issue])
    mock_github_client.find_issues_by_labels.return_value = []
    mock_redis_client.acquire_lock.return_value = True

    # GeminiExecutorのexecuteメソッドのモックを設定
    task_service.gemini_executor.execute.return_value = "Gemini Executor Output"

    # Act
    result = await task_service.request_task(
        agent_id=agent_id, agent_role=agent_role, timeout=0
    )

    # Assert
    assert result is not None
    task_service.gemini_executor.execute.assert_called_once_with(
        issue_id=issue["number"],
        html_url=issue["html_url"],
        branch_name="feature/issue-1",
        prompt="Generated Prompt",
    )
    assert result.gemini_response == "Gemini Executor Output"


@pytest.mark.unit
@patch("time.sleep", return_value=None)
def test_complete_previous_task_finds_and_completes_issues_via_github_api(
    mock_sleep, task_service, mock_redis_client, mock_github_client
):
    """complete_previous_taskがGitHub APIから直接Issueを検索して完了処理を行うことをテストします。"""
    # Arrange
    agent_id = "test-agent"
    previous_issue = create_mock_issue(
        number=101,
        title="Previous Task",
        body="",
        labels=["in-progress", agent_id, "P1"],
    )
    mock_github_client.find_issues_by_labels.return_value = [previous_issue]

    # Act
    task_service.complete_previous_task(agent_id)

    # Assert
    mock_github_client.find_issues_by_labels.assert_called_once_with(
        labels=["in-progress", agent_id]
    )
    mock_github_client.update_issue.assert_called_once_with(
        issue_id=previous_issue["number"],
        remove_labels=["in-progress", agent_id],
        add_labels=["needs-review"],
    )


@pytest.mark.unit
@patch("time.sleep", return_value=None)
def test_complete_previous_task_no_issues_found_via_github_api(
    mock_sleep, task_service, mock_redis_client, mock_github_client
):
    """
    GitHub API経由でin-progressのIssueが見つからない場合に、何も処理しないことをテストします。
    """
    # Arrange
    agent_id = "test-agent"
    mock_github_client.find_issues_by_labels.return_value = []

    # Act
    task_service.complete_previous_task(agent_id)

    # Assert
    mock_github_client.find_issues_by_labels.assert_called_once_with(
        labels=["in-progress", agent_id]
    )
    # 更新処理は呼び出されないことを確認
    mock_github_client.update_issue.assert_not_called()


@pytest.mark.unit
@patch("time.sleep", return_value=None)
def test_complete_previous_task_handles_multiple_issues(
    mock_sleep, task_service, mock_redis_client, mock_github_client
):
    """
    複数のin-progressのIssueが見つかった場合に、すべて完了処理を行うことをテストします。
    """
    # Arrange
    agent_id = "test-agent"
    previous_issue_1 = create_mock_issue(
        number=101,
        title="Previous Task 1",
        body="",
        labels=["in-progress", agent_id, "P1"],
    )
    previous_issue_2 = create_mock_issue(
        number=102,
        title="Previous Task 2",
        body="",
        labels=["in-progress", agent_id, "P1"],
    )
    mock_github_client.find_issues_by_labels.return_value = [
        previous_issue_1,
        previous_issue_2,
    ]

    # Act
    task_service.complete_previous_task(agent_id)

    # Assert
    mock_github_client.find_issues_by_labels.assert_called_once_with(
        labels=["in-progress", agent_id]
    )
    # 両方のIssueが更新されることを確認
    assert mock_github_client.update_issue.call_count == 2
    mock_github_client.update_issue.assert_any_call(
        issue_id=previous_issue_1["number"],
        remove_labels=["in-progress", agent_id],
        add_labels=["needs-review"],
    )
    mock_github_client.update_issue.assert_any_call(
        issue_id=previous_issue_2["number"],
        remove_labels=["in-progress", agent_id],
        add_labels=["needs-review"],
    )


@pytest.mark.parametrize(
    "exception_to_raise, expected_log_message",
    [
        (
            GithubException(status=500, data="Server Error"),
            "Failed to update issue",
        ),
        (Exception("Unexpected error"), "An unexpected error occurred"),
    ],
)
@pytest.mark.unit
@patch("time.sleep", return_value=None)
def test_complete_previous_task_handles_github_exception(
    mock_sleep,
    task_service,
    mock_redis_client,
    mock_github_client,
    caplog,
    exception_to_raise,
    expected_log_message,
):
    """
    complete_previous_task内でGitHub APIの例外が発生した場合の処理をテストします。
    """
    # Arrange
    agent_id = "test-agent"
    previous_issue = create_mock_issue(
        number=101,
        title="Previous Task",
        body="",
        labels=["in-progress", agent_id, "P1"],
    )
    mock_github_client.find_issues_by_labels.return_value = [previous_issue]
    mock_github_client.update_issue.side_effect = GithubException(
        status=500, data="GitHub API Error"
    )

    with caplog.at_level(logging.ERROR):
        # Act
        task_service.complete_previous_task(agent_id)

        # Assert
        mock_github_client.find_issues_by_labels.assert_called_once_with(
            labels=["in-progress", agent_id]
        )
        mock_github_client.update_issue.assert_called_once_with(
            issue_id=previous_issue["number"],
            remove_labels=["in-progress", agent_id],
            add_labels=["needs-review"],
        )
        # エラーログが記録されることを確認
        assert (
            f"[issue_id={previous_issue['number']}, agent_id={agent_id}] Failed to update issue"
            in caplog.text
        )


@pytest.mark.unit
def test_sort_issues_by_priority(task_service):
    """Issueが優先度ラベルに基づいて正しくソートされることをテストします。"""
    # Arrange
    issue_p1 = create_mock_issue(
        number=1, title="P1 Task", body="", labels=["P1", "feature"]
    )
    issue_p0 = create_mock_issue(
        number=2, title="P0 Task", body="", labels=["P0", "bug"]
    )
    issue_no_priority = create_mock_issue(
        number=3, title="No Priority Task", body="", labels=["documentation"]
    )
    issue_p2 = create_mock_issue(number=4, title="P2 Task", body="", labels=["P2"])
    issue_p0_another = create_mock_issue(
        number=5, title="Another P0 Task", body="", labels=["P0"]
    )

    issues = [issue_p1, issue_p0, issue_no_priority, issue_p2, issue_p0_another]

    # Act
    sorted_issues = task_service._sort_issues_by_priority(issues)

    # Assert
    # 期待されるソート順: P0, P0, P1, P2, No Priority
    expected_order = [
        issue_p0["number"],
        issue_p0_another["number"],
        issue_p1["number"],
        issue_p2["number"],
        issue_no_priority["number"],
    ]
    actual_order = [issue["number"] for issue in sorted_issues]
    assert actual_order == expected_order


@pytest.mark.unit
def test_find_candidates_by_role_filters_no_priority(task_service):
    """_find_candidates_by_roleが優先度ラベルのないIssueを除外することをテストします。"""
    # Arrange
    issue_with_priority = create_mock_issue(
        number=1, title="With Priority", body="", labels=["BACKENDCODER", "P1"]
    )
    issue_without_priority = create_mock_issue(
        number=2, title="No Priority", body="", labels=["BACKENDCODER"]
    )
    issues = [issue_with_priority, issue_without_priority]
    agent_role = "BACKENDCODER"

    # Act
    candidates = task_service._find_candidates_by_role(issues, agent_role)

    # Assert
    assert len(candidates) == 1
    assert candidates[0]["number"] == issue_with_priority["number"]


@pytest.mark.unit
@pytest.mark.parametrize(
    "case, labels",
    [
        ("development", ["BACKENDCODER", "P1"]),
        ("review", ["BACKENDCODER", "needs-review"]),
    ],
)
def test_find_candidates_by_role_filters_story_and_epic_labels(
    task_service, case, labels
):
    """_find_candidates_by_roleが'story'または'epic'ラベルを持つIssueを除外することをテストします。"""
    # Arrange
    issue_story = create_mock_issue(
        number=1, title="Story Issue", body="", labels=labels + ["story"]
    )
    issue_epic = create_mock_issue(
        number=2, title="Epic Issue", body="", labels=labels + ["epic"]
    )
    issue_task = create_mock_issue(number=3, title="Task Issue", body="", labels=labels)
    issues = [issue_story, issue_epic, issue_task]
    agent_role = "BACKENDCODER"

    # Act
    candidates = task_service._find_candidates_by_role(issues, agent_role)

    # Assert
    assert len(candidates) == 1
    assert candidates[0]["number"] == issue_task["number"]


@pytest.mark.unit
def test_create_task_candidate_stores_in_redis(task_service, mock_redis_client):
    """create_task_candidateがTaskCandidateをRedisに正しく保存することをテストします。"""
    # Arrange
    issue_id = 123
    agent_id = "test-agent"

    # Act
    task_service.create_task_candidate(issue_id, agent_id)

    # Assert
    mock_redis_client.set_value.assert_called_once()
    call_args, call_kwargs = mock_redis_client.set_value.call_args
    assert call_args[0] == f"task_candidate:{issue_id}:{agent_id}"
    stored_value = json.loads(call_args[1])
    assert stored_value["issue_id"] == issue_id
    assert stored_value["agent_id"] == agent_id
    assert stored_value["status"] == "pending"


@pytest.mark.unit
def test_poll_and_process_reviews_adds_label_after_timeout(
    task_service, mock_github_client
):
    """
    ポーリングサービスが、タイムアウトしたレビュー待ちPRに 'review-done' ラベルを付与することをテストします。
    """
    # Arrange
    issue_in_review = create_mock_issue(
        number=1, title="In Review", body="", labels=[task_service.LABEL_NEEDS_REVIEW]
    )
    mock_github_client.find_issues_by_labels.return_value = [issue_in_review]

    now = datetime.now(UTC)
    pr_created_time = now - timedelta(
        minutes=task_service.settings.REVIEW_TIMEOUT_MINUTES + 1
    )
    mock_pr = create_mock_pr(number=123, created_at=pr_created_time)
    mock_github_client.get_pr_for_issue.return_value = mock_pr

    # Act
    task_service.poll_and_process_reviews()

    # Assert
    mock_github_client.find_issues_by_labels.assert_called_once_with(
        labels=[task_service.LABEL_NEEDS_REVIEW]
    )
    mock_github_client.get_pr_for_issue.assert_called_once_with(
        issue_in_review["number"]
    )
    mock_github_client.add_label_to_pr.assert_called_once_with(
        pr_number=mock_pr.number, label=task_service.LABEL_REVIEW_DONE
    )


@pytest.mark.unit
<<<<<<< HEAD
@pytest.mark.anyio
async def test_create_fix_task_creates_task_and_builds_prompt(task_service):
    """create_fix_taskがプロンプトを生成し、FIXタスクをRedisに保存することをテストします。"""
    # Arrange
    pull_request_number = 123
    review_comments = "Your code needs fixing."
    pr_url = f"https://github.com/test/repo/pull/{pull_request_number}"
    generated_prompt = (
        f"Please fix the code based on the following comments: {review_comments}"
    )
    task_service.gemini_executor.build_code_review_prompt.return_value = (
        generated_prompt
    )

    # Act
    await task_service.create_fix_task(pull_request_number, review_comments)

    # Assert
    task_service.gemini_executor.build_code_review_prompt.assert_called_once_with(
        pr_url=pr_url, review_comment=review_comments
    )

    task_service.redis_client.set_value.assert_called_once()
    call_args, _ = task_service.redis_client.set_value.call_args
    redis_key = call_args[0]
    redis_value = json.loads(call_args[1])

    assert redis_key == f"task:fix:{pull_request_number}"
    assert redis_value["task_type"] == TaskType.FIX.value
    assert redis_value["title"] == f"Fix task for PR #{pull_request_number}"
    assert redis_value["body"] == generated_prompt
    assert redis_value["issue_id"] == pull_request_number
=======
def test_find_candidates_by_role_review_candidate_with_review_done_pr(
    task_service, mock_github_client
):
    """
    _find_candidates_by_roleが、needs-reviewラベルとreview-doneラベルを持つPRを持つIssueを
    レビュー候補として正しく選択することをテストします。
    """
    # Arrange
    issue_review = create_mock_issue(
        number=1,
        title="Review Task",
        body="",
        labels=["BACKENDCODER", task_service.LABEL_NEEDS_REVIEW],
    )
    issues = [issue_review]
    agent_role = "BACKENDCODER"

    mock_pr = MagicMock()
    mock_pr.number = 101
    mock_github_client.get_pr_for_issue.return_value = mock_pr
    mock_github_client.has_pr_label.return_value = True  # PR has review-done label

    # Act
    candidates = task_service._find_candidates_by_role(issues, agent_role)

    # Assert
    assert len(candidates) == 1
    assert candidates[0]["number"] == issue_review["number"]
    mock_github_client.get_pr_for_issue.assert_called_once_with(issue_review["number"])
    mock_github_client.has_pr_label.assert_called_once_with(
        mock_pr.number, task_service.LABEL_REVIEW_DONE
    )


@pytest.mark.unit
def test_find_candidates_by_role_review_candidate_without_review_done_pr(
    task_service, mock_github_client
):
    """
    _find_candidates_by_roleが、needs-reviewラベルを持つがreview-doneラベルがないPRを持つIssueを
    レビュー候補として選択しないことをテストします。
    """
    # Arrange
    issue_review = create_mock_issue(
        number=1,
        title="Review Task",
        body="",
        labels=["BACKENDCODER", task_service.LABEL_NEEDS_REVIEW],
    )
    issues = [issue_review]
    agent_role = "BACKENDCODER"

    mock_pr = MagicMock()
    mock_pr.number = 101
    mock_github_client.get_pr_for_issue.return_value = mock_pr
    mock_github_client.has_pr_label.return_value = (
        False  # PR does NOT have review-done label
    )

    # Act
    candidates = task_service._find_candidates_by_role(issues, agent_role)

    # Assert
    assert len(candidates) == 0
    mock_github_client.get_pr_for_issue.assert_called_once_with(issue_review["number"])
    mock_github_client.has_pr_label.assert_called_once_with(
        mock_pr.number, task_service.LABEL_REVIEW_DONE
    )


@pytest.mark.unit
def test_find_candidates_by_role_review_candidate_no_pr_found(
    task_service, mock_github_client
):
    """
    _find_candidates_by_roleが、needs-reviewラベルを持つが関連するPRが見つからないIssueを
    レビュー候補として選択しないことをテストします。
    """
    # Arrange
    issue_review = create_mock_issue(
        number=1,
        title="Review Task",
        body="",
        labels=["BACKENDCODER", task_service.LABEL_NEEDS_REVIEW],
    )
    issues = [issue_review]
    agent_role = "BACKENDCODER"

    mock_github_client.get_pr_for_issue.return_value = None  # No PR found

    # Act
    candidates = task_service._find_candidates_by_role(issues, agent_role)

    # Assert
    assert len(candidates) == 0
    mock_github_client.get_pr_for_issue.assert_called_once_with(issue_review["number"])
    mock_github_client.has_pr_label.assert_not_called()  # has_pr_label should not be called if no PR
>>>>>>> e03a2593
<|MERGE_RESOLUTION|>--- conflicted
+++ resolved
@@ -1123,7 +1123,6 @@
 
 
 @pytest.mark.unit
-<<<<<<< HEAD
 @pytest.mark.anyio
 async def test_create_fix_task_creates_task_and_builds_prompt(task_service):
     """create_fix_taskがプロンプトを生成し、FIXタスクをRedisに保存することをテストします。"""
@@ -1156,7 +1155,9 @@
     assert redis_value["title"] == f"Fix task for PR #{pull_request_number}"
     assert redis_value["body"] == generated_prompt
     assert redis_value["issue_id"] == pull_request_number
-=======
+
+
+@pytest.mark.unit
 def test_find_candidates_by_role_review_candidate_with_review_done_pr(
     task_service, mock_github_client
 ):
@@ -1253,5 +1254,4 @@
     # Assert
     assert len(candidates) == 0
     mock_github_client.get_pr_for_issue.assert_called_once_with(issue_review["number"])
-    mock_github_client.has_pr_label.assert_not_called()  # has_pr_label should not be called if no PR
->>>>>>> e03a2593
+    mock_github_client.has_pr_label.assert_not_called()  # has_pr_label should not be called if no PR