from unittest.mock import MagicMock, mock_open, patch

import pytest
import yaml

from github_broker.infrastructure.executors.gemini_executor import GeminiExecutor

PROMPT_FILE_CONTENT = """
prompt_template: |
  Issue ID: {issue_id}
  Title: {title}
  Branch: {branch_name}
  Body: {body}
review_prompt: |
  Original: {original_prompt}
  Output: {execution_output}
"""


@pytest.fixture
def mock_prompts():
    """ロードされたプロンプトの辞書をモックします"""
    return yaml.safe_load(PROMPT_FILE_CONTENT)


@pytest.fixture
def executor(mock_prompts):
    """プロンプトがモックされた、テスト用のGeminiExecutorインスタンスを提供します"""
    with (
        patch("builtins.open", mock_open(read_data=PROMPT_FILE_CONTENT)),
        patch("yaml.safe_load", return_value=mock_prompts),
        patch("os.makedirs"),
    ):
        # __init__ 内でファイルIOとyamlパースがモックされる
        return GeminiExecutor(log_dir="/app/logs")


@pytest.mark.unit
def test_init_loads_prompts_from_file(mock_prompts):
    """__init__がプロンプトファイルを正しく読み込むことをテストします"""
    # Arrange
    prompt_file_path = "dummy/path/prompts.yml"
    with (
        patch("builtins.open", mock_open(read_data=PROMPT_FILE_CONTENT)) as mock_file,
        patch("yaml.safe_load", return_value=mock_prompts) as mock_safe_load,
    ):
        # Act
        executor_instance = GeminiExecutor(prompt_file=prompt_file_path)

        # Assert
        mock_file.assert_called_once_with(prompt_file_path, encoding="utf-8")
        mock_safe_load.assert_called_once()
<<<<<<< HEAD
        assert executor_instance.build_prompt_template == mock_prompts["prompt_template"]
=======
        assert (
            executor_instance.build_prompt_template == mock_prompts["prompt_template"]
        )
>>>>>>> 98e8f492


@pytest.mark.unit
def test_init_handles_prompt_file_error():
    """__init__がプロンプトファイルのFileNotFoundErrorを処理することをテストします。"""
    # Arrange
    with patch("builtins.open", mock_open()) as mock_file:
        mock_file.side_effect = FileNotFoundError

        # Act
        executor_instance = GeminiExecutor(prompt_file="nonexistent.yml")

        # Assert
        assert executor_instance.build_prompt_template == ""


@pytest.mark.unit
def test_build_prompt(executor):
    """_build_promptがテンプレートに基づいてプロンプトを正しく構築することをテストします"""
    # Act
    prompt = executor.build_prompt(123, "Test Title", "Test Body", "feature/test")

    # Assert
    assert (
        prompt
        == "Issue ID: 123\nTitle: Test Title\nBranch: feature/test\nBody: Test Body\n"
    )


@pytest.mark.unit
@patch(
    "github_broker.infrastructure.executors.gemini_executor.GeminiExecutor._run_sub_process"
)
def test_execute_success(mock_run_sub_process, executor):
    """タスクの正常な実行（初回＋レビュー）をテストします"""
    # Arrange
    mock_run_sub_process.return_value = True
    task = {
        "title": "Test Title",
        "body": "Test Body",
        "branch_name": "feature/test",
        "agent_id": "test-agent",
    }
    # openをモックして、ログファイルの読み書きをシミュレート
    with patch("builtins.open", mock_open(read_data="initial output")):
        # Act
        executor.execute(task)

    # Assert
    assert mock_run_sub_process.call_count == 1


@pytest.mark.unit
@patch(
    "github_broker.infrastructure.executors.gemini_executor.GeminiExecutor._run_sub_process"
)
def test_execute_first_run_fails(mock_run_sub_process, executor):
    """初回実行が失敗した場合、レビューステップがスキップされることをテストします"""
    # Arrange
    mock_run_sub_process.return_value = False  # 実行失敗をシミュレート
    task = {"title": "t", "body": "b", "branch_name": "b", "agent_id": "test-agent"}

    # Act
    executor.execute(task)

    # Assert
    mock_run_sub_process.assert_called_once()


@pytest.mark.unit
@patch("subprocess.Popen")
def test_run_sub_process_handles_file_not_found(mock_popen, executor):
    """_run_sub_processがFileNotFoundErrorを処理することをテストします"""
    # Arrange
    mock_popen.side_effect = FileNotFoundError("Command not found")

    # Act
    result = executor._run_sub_process(["gemini"], "/tmp/log.txt")

    # Assert
    assert result is False


@pytest.mark.unit
@patch("subprocess.Popen")
def test_run_sub_process_handles_generic_exception(mock_popen, executor):
    """_run_sub_processが一般的な例外を処理することをテストします"""
    # Arrange
    mock_popen.side_effect = Exception("Unexpected error")

    # Act
    result = executor._run_sub_process(["some", "command"], "/tmp/log.txt")

    # Assert
    assert result is False


@pytest.mark.unit
def test_get_log_filepath_no_log_dir():
    """_get_log_filepathがlog_dirなしでNoneを返すことをテストします。"""
    # Arrange
    executor = GeminiExecutor(log_dir=None)
    # Act
    filepath = executor._get_log_filepath("test-agent")
    # Assert
    assert filepath is None


@pytest.mark.unit
def test_get_log_filepath_no_agent_id(executor):
    """_get_log_filepathがagent_idなしでNoneを返すことをテストします。"""
    # Act
    with patch("logging.warning") as mock_log_warning:
        filepath = executor._get_log_filepath(None)
    # Assert
    assert filepath is None
    mock_log_warning.assert_called_once()


@pytest.mark.unit
@patch("subprocess.Popen")
def test_run_sub_process_captures_output(mock_popen, executor):
    """_run_sub_processがサブプロセスの出力を正しくキャプチャすることをテストします。"""
    # Arrange
    mock_process = MagicMock()
    mock_process.stdout = ["line 1\n", "line 2\n"]
    mock_process.returncode = 0
    mock_popen.return_value.__enter__.return_value = mock_process

    mock_log_file = mock_open()

    # Act
    with patch("builtins.open", mock_log_file):
        result = executor._run_sub_process(["dummy_command"], "/dummy/log.txt")

    # Assert
    assert result is True
    handle = mock_log_file()
    assert handle.write.call_count == 2
    assert handle.write.call_args_list[0].args == ("line 1\n",)
    assert handle.write.call_args_list[1].args == ("line 2\n",)


@pytest.mark.unit
@patch("subprocess.Popen")
@patch("logging.info")
def test_run_sub_process_no_log_filepath(mock_logging_info, mock_popen, executor):
    """_run_sub_processがlog_filepathなしで正しく動作することをテストします。"""
    # Arrange
    mock_process = MagicMock()
    mock_process.stdout = ["line 1\n", "line 2\n"]
    mock_process.returncode = 0
    mock_popen.return_value.__enter__.return_value = mock_process

    mock_log_file = mock_open()

    # Act
    with patch("builtins.open", mock_log_file):
        result = executor._run_sub_process(["dummy_command"], None)

    # Assert
    assert result is True
    mock_log_file.assert_not_called()  # ファイルは開かれないはず
    assert mock_logging_info.call_count == 3  # コマンド実行ログ + 2行の出力ログ<|MERGE_RESOLUTION|>--- conflicted
+++ resolved
@@ -50,13 +50,9 @@
         # Assert
         mock_file.assert_called_once_with(prompt_file_path, encoding="utf-8")
         mock_safe_load.assert_called_once()
-<<<<<<< HEAD
-        assert executor_instance.build_prompt_template == mock_prompts["prompt_template"]
-=======
         assert (
             executor_instance.build_prompt_template == mock_prompts["prompt_template"]
         )
->>>>>>> 98e8f492
 
 
 @pytest.mark.unit
