--- conflicted
+++ resolved
@@ -386,15 +386,10 @@
     label_name = f"test-label-{int(time.time())}"
 
     # 1. ラベルを追加
-<<<<<<< HEAD
     logging.info(
         f"--- RUN: Issue #{issue.number} にラベル '{label_name}' を追加します ---"
     )
-    github_client.add_label(test_repo_name, issue.number, label_name)
-=======
-    print(f"--- RUN: Issue #{issue.number} にラベル '{label_name}' を追加します ---")
     github_client.add_label(issue.number, label_name)
->>>>>>> b48638d9
 
     # 2. ラベルが追加されたことをポーリングして確認
     def check_labels():
@@ -405,15 +400,10 @@
     logging.info(f"--- PASS: ラベル '{label_name}' の追加を確認しました ---")
 
     # 3. ラベルを削除
-<<<<<<< HEAD
     logging.info(
         f"--- RUN: Issue #{issue.number} からラベル '{label_name}' を削除します ---"
     )
-    github_client.remove_label(test_repo_name, issue.number, label_name)
-=======
-    print(f"--- RUN: Issue #{issue.number} からラベル '{label_name}' を削除します ---")
     github_client.remove_label(issue.number, label_name)
->>>>>>> b48638d9
 
     # 4. ラベルが削除されたことをポーリングして確認
     _wait_for_condition(check_labels, False)
@@ -431,13 +421,8 @@
 
     try:
         # 1. ブランチを作成
-<<<<<<< HEAD
         logging.info(f"--- RUN: ブランチ '{branch_name}' を作成します ---")
-        github_client.create_branch(test_repo_name, branch_name, base_branch="main")
-=======
-        print(f"--- RUN: ブランチ '{branch_name}' を作成します ---")
         github_client.create_branch(branch_name, base_branch="main")
->>>>>>> b48638d9
 
         # 2. ブランチが作成されたことをポーリングして確認
         def check_branch_exists():
