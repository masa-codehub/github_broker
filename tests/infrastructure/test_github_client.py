import logging
import os
import time
from unittest.mock import MagicMock, patch

import pytest
from github import Github, GithubException

from github_broker.infrastructure.github_client import GitHubClient


@pytest.mark.unit
@patch("github_broker.infrastructure.github_client.Github")
def test_add_label_success(mock_github):
    """
    add_labelが正しいパラメータでGitHubライブラリを呼び出すことを確認するテスト。
    """
    # Arrange
    mock_repo = MagicMock()
    mock_issue = MagicMock()
    mock_repo.get_issue.return_value = mock_issue
    mock_github_instance = MagicMock()
    mock_github_instance.get_repo.return_value = mock_repo
    mock_github.return_value = mock_github_instance

    repo_name = "test/repo"
    client = GitHubClient(repo_name, "fake_token")
    issue_id = 123
    label_to_add = "in-progress"

    # Act
    result = client.add_label(issue_id, label_to_add)

    # Assert
    mock_repo.get_issue.assert_called_once_with(number=issue_id)
    mock_issue.add_to_labels.assert_called_once_with(label_to_add)
    assert result is True


@pytest.mark.unit
@patch("github_broker.infrastructure.github_client.Github")
def test_remove_label_success(mock_github):
    """
    remove_labelが正しいパラメータでGitHubライブラリを呼び出すことを確認するテスト。
    """
    # Arrange
    mock_repo = MagicMock()
    mock_issue = MagicMock()
    mock_repo.get_issue.return_value = mock_issue
    mock_github_instance = MagicMock()
    mock_github_instance.get_repo.return_value = mock_repo
    mock_github.return_value = mock_github_instance

    repo_name = "test/repo"
    client = GitHubClient(repo_name, "fake_token")
    issue_id = 123
    label_to_remove = "in-progress"

    # Act
    result = client.remove_label(issue_id, label_to_remove)

    # Assert
    mock_repo.get_issue.assert_called_once_with(number=issue_id)
    mock_issue.remove_from_labels.assert_called_once_with(label_to_remove)
    assert result is True


@pytest.mark.unit
@patch("github_broker.infrastructure.github_client.Github")
def test_create_branch_success(mock_github):
    """
    create_branchが正しいパラメータでGitHubライブラリを呼び出すことを確認するテスト。
    """
    # Arrange
    mock_repo = MagicMock()
    mock_source_branch = MagicMock()
    mock_source_branch.commit.sha = "abcdef123456"
    mock_repo.get_branch.return_value = mock_source_branch
    mock_github_instance = MagicMock()
    mock_github_instance.get_repo.return_value = mock_repo
    mock_github.return_value = mock_github_instance

    repo_name = "test/repo"
    client = GitHubClient(repo_name, "fake_token")
    branch_name = "feature/new-thing"
    base_branch = "main"

    # Act
    result = client.create_branch(branch_name, base_branch)

    # Assert
    mock_repo.get_branch.assert_called_once_with(base_branch)
    mock_repo.create_git_ref.assert_called_once_with(
        ref=f"refs/heads/{branch_name}", sha="abcdef123456"
    )
    assert result is True


@pytest.mark.unit
@patch("github_broker.infrastructure.github_client.Github")
def test_find_issues_by_labels_found(mock_github):
    """find_issues_by_labelsがラベルにマッチしたときに正しいIssueを返すことをテストします。"""
    # Arrange
    # モックIssueを作成
    issue2 = MagicMock()
    issue2.raw_data = {"number": 2}

    mock_search_results = MagicMock()
    mock_search_results.totalCount = 1
    mock_search_results.__iter__.return_value = [issue2]

    mock_github_instance = MagicMock()
    mock_github_instance.search_issues.return_value = mock_search_results
    mock_github.return_value = mock_github_instance

    repo_name = "test/repo"
    client = GitHubClient(repo_name, "fake_token")

    # Act
    found_issues = client.find_issues_by_labels(["label-a", "label-b"])

    # Assert
    assert found_issues is not None
    assert len(found_issues) == 1
    assert found_issues[0]["number"] == 2
    mock_github_instance.search_issues.assert_called_once_with(
        query='repo:test/repo is:issue label:"label-a" label:"label-b"'
    )


@pytest.mark.unit
@patch("github_broker.infrastructure.github_client.Github")
def test_find_issues_by_labels_not_found(mock_github):
    """find_issues_by_labelsがすべてのラベルにマッチするIssueがない場合に空のリストを返すことをテストします。"""
    # Arrange
    mock_label_a = MagicMock()
    mock_label_a.name = "label-a"
    mock_label_b = MagicMock()
    mock_label_b.name = "label-b"

    issue1 = MagicMock()
    issue1.labels = [mock_label_a]

    mock_repo = MagicMock()
    mock_repo.get_issues.return_value = [issue1]

    mock_github_instance = MagicMock()
    mock_github_instance.get_repo.return_value = mock_repo
    mock_github.return_value = mock_github_instance

    repo_name = "test/repo"
    client = GitHubClient(repo_name, "fake_token")

    # Act
    found_issues = client.find_issues_by_labels(["label-a", "label-b"])

    # Assert
    assert found_issues == []


@pytest.mark.unit
@patch("github_broker.infrastructure.github_client.Github")
def test_get_open_issues_raises_exception(mock_github):
    """get_open_issuesがAPI呼び出し失敗時に例外を送出することをテストします。"""
    mock_github_instance = MagicMock()
    mock_github_instance.search_issues.side_effect = GithubException(
        status=500, data={}, headers=None
    )
    mock_github.return_value = mock_github_instance

    repo_name = "test/repo"
    client = GitHubClient(repo_name, "fake_token")
    with pytest.raises(GithubException):
        client.get_open_issues()


@pytest.mark.unit
@patch("github_broker.infrastructure.github_client.Github")
def test_get_open_issues_success(mock_github):
    """get_open_issuesが正常にIssueを返すことをテストします。"""
    # Arrange
    mock_issue = MagicMock()
    mock_issue.raw_data = {"number": 1, "title": "Test Issue"}
    mock_results = MagicMock()
    mock_results.totalCount = 1
    mock_results.__iter__.return_value = [mock_issue]
    mock_github_instance = MagicMock()
    mock_github_instance.search_issues.return_value = mock_results
    mock_github.return_value = mock_github_instance

    repo_name = "test/repo"
    client = GitHubClient(repo_name, "fake_token")

    # Act
    issues = client.get_open_issues()

    # Assert
    assert issues == [mock_issue.raw_data]
    mock_github_instance.search_issues.assert_called_once_with(
        query='repo:test/repo is:issue is:open -label:"needs-review"'
    )


@pytest.mark.unit
@patch("github_broker.infrastructure.github_client.Github")
def test_find_issues_by_labels_raises_exception(mock_github):
    """find_issues_by_labelsがAPI呼び出し失敗時に例外を送出することをテストします。"""
    mock_github_instance = MagicMock()
    mock_github_instance.search_issues.side_effect = GithubException(
        status=500, data={}, headers=None
    )
    mock_github.return_value = mock_github_instance

    repo_name = "test/repo"
    client = GitHubClient(repo_name, "fake_token")
    with pytest.raises(GithubException):
        client.find_issues_by_labels(["label"])


@pytest.mark.unit
@patch("github_broker.infrastructure.github_client.Github")
def test_add_label_raises_exception(mock_github):
    """add_labelがAPI呼び出し失敗時に例外を送出することをテストします。"""
    mock_repo = MagicMock()
    mock_repo.get_issue.side_effect = GithubException(status=500, data={}, headers=None)
    mock_github_instance = MagicMock()
    mock_github_instance.get_repo.return_value = mock_repo
    mock_github.return_value = mock_github_instance

    repo_name = "test/repo"
    client = GitHubClient(repo_name, "fake_token")
    with pytest.raises(GithubException):
        client.add_label(123, "label")


@pytest.mark.unit
@patch("github_broker.infrastructure.github_client.Github")
def test_remove_label_raises_exception(mock_github):
    """remove_labelが404以外のエラーで例外を送出することをテストします。"""
    mock_repo = MagicMock()
    mock_repo.get_issue.side_effect = GithubException(
        status=500, data={}, headers=None
    )  # 500エラー
    mock_github_instance = MagicMock()
    mock_github_instance.get_repo.return_value = mock_repo
    mock_github.return_value = mock_github_instance

    repo_name = "test/repo"
    client = GitHubClient(repo_name, "fake_token")
    with pytest.raises(GithubException):
        client.remove_label(123, "label")


@pytest.mark.unit
@patch("github_broker.infrastructure.github_client.Github")
def test_create_branch_raises_exception(mock_github):
    """create_branchが422以外のエラーで例外を送出することをテストします。"""
    mock_repo = MagicMock()
    mock_repo.get_branch.side_effect = GithubException(
        status=500, data={}, headers=None
    )  # 500エラー
    mock_github_instance = MagicMock()
    mock_github_instance.get_repo.return_value = mock_repo
    mock_github.return_value = mock_github_instance

    repo_name = "test/repo"
    client = GitHubClient(repo_name, "fake_token")
    with pytest.raises(GithubException):
        client.create_branch("branch")


@pytest.mark.unit
@patch("github_broker.infrastructure.github_client.Github")
def test_remove_label_handles_404(mock_github):
    """remove_labelが404エラーを正常に処理することをテストします。"""
    mock_repo = MagicMock()
    mock_issue = MagicMock()
    mock_issue.remove_from_labels.side_effect = GithubException(
        status=404, data={}, headers=None
    )
    mock_repo.get_issue.return_value = mock_issue
    mock_github_instance = MagicMock()
    mock_github_instance.get_repo.return_value = mock_repo
    mock_github.return_value = mock_github_instance

    repo_name = "test/repo"
    client = GitHubClient(repo_name, "fake_token")
    result = client.remove_label(123, "non-existent-label")
    assert result is True  # 例外を送出しないはず


@pytest.mark.unit
@patch("github_broker.infrastructure.github_client.Github")
def test_create_branch_handles_422(mock_github):
    """create_branchが422エラー（ブランチ重複）を正常に処理することをテストします。"""
    mock_repo = MagicMock()
    mock_repo.create_git_ref.side_effect = GithubException(
        status=422, data={"message": "Reference already exists"}, headers=None
    )
    mock_github_instance = MagicMock()
    mock_github_instance.get_repo.return_value = mock_repo
    mock_github.return_value = mock_github_instance

    repo_name = "test/repo"
    client = GitHubClient(repo_name, "fake_token")
    result = client.create_branch("existing-branch")
    assert result is True  # 例外を送出しないはず


@pytest.fixture(scope="module")
def github_client(test_repo_name):
    """統合テスト用のGitHubClientインスタンスを提供します。"""
    return GitHubClient(test_repo_name, os.getenv("GITHUB_TOKEN"))


@pytest.fixture(scope="module")
def test_repo_name():
    """環境変数からリポジトリ名を提供します。"""
    return os.getenv("GITHUB_REPOSITORY")


@pytest.fixture(scope="module")
def raw_github_client():
    """テストのセットアップとティアダウンのために生のPyGithubインスタンスを提供します。"""
    token = os.getenv("GITHUB_TOKEN")
    if not token:
        pytest.skip("GITHUB_TOKEN is not set.")
    return Github(token)


# --- 統合テスト ---
def _wait_for_condition(check_function, expected_value, timeout=30, poll_interval=2):
    """特定の条件が満たされるまでポーリングします。"""
    start_time = time.time()
    while time.time() - start_time < timeout:
        current_value = check_function()
        if current_value == expected_value:
            return True
        time.sleep(poll_interval)
    raise TimeoutError(
        f"Condition not met within {timeout} seconds. "
        f"Last value: {current_value}, Expected value: {expected_value}"
    )


# 環境変数が設定されていない場合にテストをスキップするためのマーカー
requires_github_token = pytest.mark.skipif(
    not os.getenv("GITHUB_TOKEN") or not os.getenv("GITHUB_REPOSITORY"),
    reason="統合テストにはGITHUB_TOKENおよびGITHUB_REPOSITORY環境変数が必要です",
)


@pytest.fixture(scope="function")
def managed_test_issue(raw_github_client, test_repo_name):
    """
    テスト用のIssueを作成し、テスト終了後に自動的にクローズするフィクスチャ。
    scope="function" により、このフィクスチャを使用する各テスト関数ごとに新しいIssueが作成されます。
    """
    repo = raw_github_client.get_repo(test_repo_name)
    unique_id = int(time.time())
    issue_title = f"統合テスト用Issue - {unique_id}"
    issue = repo.create_issue(
        title=issue_title, body="このIssueはテスト後に自動的にクローズされます。"
    )
    logging.info(
        f"--- SETUP: Issue #{issue.number} ('{issue_title}') を作成しました ---"
    )

    yield issue

    # --- Teardown ---
    logging.info(f"--- TEARDOWN: Issue #{issue.number} をクローズします ---")
    try:
        issue.edit(state="closed")
    except GithubException as e:
        logging.warning(f"警告: Issue #{issue.number} のクローズに失敗しました: {e}")


@pytest.mark.integration
@requires_github_token
def test_integration_add_and_remove_label(
    github_client, test_repo_name, raw_github_client, managed_test_issue
):
    """ラベルの追加と削除のライフサイクルをテストします。"""
    repo = raw_github_client.get_repo(test_repo_name)
    issue = managed_test_issue
    label_name = f"test-label-{int(time.time())}"

    # 1. ラベルを追加
    logging.info(
        f"--- RUN: Issue #{issue.number} にラベル '{label_name}' を追加します ---"
    )
    github_client.add_label(issue.number, label_name)

    # 2. ラベルが追加されたことをポーリングして確認
    def check_labels():
        reloaded_issue = repo.get_issue(issue.number)
        return label_name in [label.name for label in reloaded_issue.labels]

    _wait_for_condition(check_labels, True)
    logging.info(f"--- PASS: ラベル '{label_name}' の追加を確認しました ---")

    # 3. ラベルを削除
    logging.info(
        f"--- RUN: Issue #{issue.number} からラベル '{label_name}' を削除します ---"
    )
    github_client.remove_label(issue.number, label_name)

    # 4. ラベルが削除されたことをポーリングして確認
    _wait_for_condition(check_labels, False)
    logging.info(f"--- PASS: ラベル '{label_name}' の削除を確認しました ---")


@pytest.mark.integration
@requires_github_token
def test_integration_create_and_delete_branch(
    github_client, test_repo_name, raw_github_client
):
    """ブランチの作成と削除のライフサイクルをテストします。"""
    repo = raw_github_client.get_repo(test_repo_name)
    branch_name = f"feature/test-branch-{int(time.time())}"

    try:
        # 1. ブランチを作成
        logging.info(f"--- RUN: ブランチ '{branch_name}' を作成します ---")
        github_client.create_branch(branch_name, base_branch="main")

        # 2. ブランチが作成されたことをポーリングして確認
        def check_branch_exists():
            try:
                repo.get_branch(branch_name)
                return True
            except GithubException as e:
                if e.status == 404:
                    return False
                raise

        _wait_for_condition(check_branch_exists, True)
        logging.info(f"--- PASS: ブランチ '{branch_name}' の作成を確認しました ---")

    finally:
        # 3. ブランチを削除 (Teardown)
        logging.info(f"--- TEARDOWN: ブランチ '{branch_name}' を削除します ---")
        try:
            ref = repo.get_git_ref(f"heads/{branch_name}")
            ref.delete()
        except GithubException as e:
            if e.status != 404:
                logging.warning(
                    f"警告: ブランチ '{branch_name}' の削除に失敗しました: {e}"
                )


@pytest.mark.unit
@patch("github_broker.infrastructure.github_client.Github")
def test_update_issue_add_and_remove_labels(mock_github):
    """update_issueがラベルの追加と削除を正しく行うことをテストします。"""
    # Arrange
    mock_issue = MagicMock()
    mock_repo = MagicMock()
    mock_repo.get_issue.return_value = mock_issue
    mock_github_instance = MagicMock()
    mock_github_instance.get_repo.return_value = mock_repo
    mock_github.return_value = mock_github_instance

    repo_name = "test/repo"
    client = GitHubClient(repo_name, "fake_token")
    issue_id = 123
    remove_labels = ["old-label"]
    add_labels = ["new-label"]

    # Act
    result = client.update_issue(issue_id, remove_labels, add_labels)

    # Assert
    assert result is True
    mock_repo.get_issue.assert_called_once_with(number=issue_id)
    mock_issue.remove_from_labels.assert_called_once_with("old-label")
    mock_issue.add_to_labels.assert_called_once_with("new-label")


@pytest.mark.unit
@patch("github_broker.infrastructure.github_client.Github")
def test_update_issue_remove_nonexistent_label_handles_404(mock_github):
    """update_issueが404エラーをハンドルし、警告をログに出力することをテストします。"""
    # Arrange
    mock_issue = MagicMock()
    mock_issue.remove_from_labels.side_effect = GithubException(
        status=404, data={}, headers=None
    )
    mock_repo = MagicMock()
    mock_repo.get_issue.return_value = mock_issue
    mock_github_instance = MagicMock()
    mock_github_instance.get_repo.return_value = mock_repo
    mock_github.return_value = mock_github_instance

    repo_name = "test/repo"
    client = GitHubClient(repo_name, "fake_token")
    issue_id = 123
    remove_labels = ["nonexistent-label"]

    # Act
    with patch("logging.warning") as mock_log_warning:
        result = client.update_issue(issue_id, remove_labels=remove_labels)

    # Assert
    assert result is True
    mock_log_warning.assert_called_once()


@pytest.mark.unit
@patch("github_broker.infrastructure.github_client.Github")
def test_update_issue_remove_label_raises_exception(mock_github):
    """update_issueがラベル削除時に404以外のエラーで例外を送出することをテストします。"""
    # Arrange
    mock_issue = MagicMock()
    mock_issue.remove_from_labels.side_effect = GithubException(
        status=500, data={}, headers=None
    )
    mock_repo = MagicMock()
    mock_repo.get_issue.return_value = mock_issue
    mock_github_instance = MagicMock()
    mock_github_instance.get_repo.return_value = mock_repo
    mock_github.return_value = mock_github_instance

    repo_name = "test/repo"
    client = GitHubClient(repo_name, "fake_token")
    issue_id = 123
    remove_labels = ["any-label"]

    # Act & Assert
    with pytest.raises(GithubException):
        client.update_issue(issue_id, remove_labels=remove_labels)


@pytest.mark.unit
@patch("github_broker.infrastructure.github_client.Github")
<<<<<<< HEAD
def test_get_pull_request_review_comments_success(mock_github):
    """get_pull_request_review_commentsが正常にレビューコメントを返すことをテストします。"""
    # Arrange
    mock_review_comment = MagicMock()
    mock_review_comment.raw_data = {"id": 1, "body": "Test comment"}
    mock_pull = MagicMock()
    mock_pull.get_review_comments.return_value = [mock_review_comment]
    mock_repo = MagicMock()
    mock_repo.get_pull.return_value = mock_pull
    mock_github_instance = MagicMock()
    mock_github_instance.get_repo.return_value = mock_repo
=======
def test_get_pull_request_info_from_issue_found(mock_github):
    """get_pull_request_info_from_issueがPRにマッチしたときに正しいPR情報を返すことをテストします。"""
    # Arrange
    mock_pr = MagicMock()
    mock_pr.raw_data = {
        "number": 1,
        "html_url": "https://github.com/test/repo/pull/1",
        "state": "open",
    }

    mock_search_results = MagicMock()
    mock_search_results.totalCount = 1
    mock_search_results.__getitem__.return_value = mock_pr

    mock_github_instance = MagicMock()
    mock_github_instance.search_issues.return_value = mock_search_results
>>>>>>> 1cd73dd4
    mock_github.return_value = mock_github_instance

    repo_name = "test/repo"
    client = GitHubClient(repo_name, "fake_token")
<<<<<<< HEAD
    pull_number = 123

    # Act
    comments = client.get_pull_request_review_comments(pull_number)

    # Assert
    assert comments == [mock_review_comment.raw_data]
    mock_repo.get_pull.assert_called_once_with(number=pull_number)
    mock_pull.get_review_comments.assert_called_once_with()
=======
    issue_number = 123

    # Act
    pr_info = client.get_pull_request_info_from_issue(issue_number)

    # Assert
    assert pr_info is not None
    assert pr_info["number"] == 1
    assert pr_info["html_url"] == "https://github.com/test/repo/pull/1"
    assert pr_info["state"] == "open"
    mock_github_instance.search_issues.assert_called_once_with(
        query=f"repo:{repo_name} is:pr is:open in:body {issue_number}"
    )
>>>>>>> 1cd73dd4


@pytest.mark.unit
@patch("github_broker.infrastructure.github_client.Github")
<<<<<<< HEAD
def test_get_pull_request_review_comments_raises_exception(mock_github):
    """get_pull_request_review_commentsがAPI呼び出し失敗時に例外を送出することをテストします。"""
    # Arrange
    mock_pull = MagicMock()
    mock_pull.get_review_comments.side_effect = GithubException(
        status=500, data={}, headers=None
    )
    mock_repo = MagicMock()
    mock_repo.get_pull.return_value = mock_pull
    mock_github_instance = MagicMock()
    mock_github_instance.get_repo.return_value = mock_repo
=======
def test_get_pull_request_info_from_issue_not_found(mock_github):
    """get_pull_request_info_from_issueがPRにマッチしない場合にNoneを返すことをテストします。"""
    # Arrange
    mock_search_results = MagicMock()
    mock_search_results.totalCount = 0

    mock_github_instance = MagicMock()
    mock_github_instance.search_issues.return_value = mock_search_results
    mock_github.return_value = mock_github_instance

    repo_name = "test/repo"
    client = GitHubClient(repo_name, "fake_token")
    issue_number = 123

    # Act
    pr_info = client.get_pull_request_info_from_issue(issue_number)

    # Assert
    assert pr_info is None
    mock_github_instance.search_issues.assert_called_once_with(
        query=f"repo:{repo_name} is:pr is:open in:body {issue_number}"
    )


@pytest.mark.unit
@patch("github_broker.infrastructure.github_client.Github")
def test_get_pull_request_info_from_issue_raises_exception(mock_github):
    """get_pull_request_info_from_issueがAPI呼び出し失敗時に例外を送出することをテストします。"""
    # Arrange
    mock_github_instance = MagicMock()
    mock_github_instance.search_issues.side_effect = GithubException(
        status=500, data={}, headers=None
    )
>>>>>>> 1cd73dd4
    mock_github.return_value = mock_github_instance

    repo_name = "test/repo"
    client = GitHubClient(repo_name, "fake_token")
<<<<<<< HEAD
    pull_number = 123

    # Act & Assert
    with pytest.raises(GithubException):
        client.get_pull_request_review_comments(pull_number)
=======
    issue_number = 123

    # Act & Assert
    with pytest.raises(GithubException):
        client.get_pull_request_info_from_issue(issue_number)
>>>>>>> 1cd73dd4
<|MERGE_RESOLUTION|>--- conflicted
+++ resolved
@@ -535,7 +535,6 @@
 
 @pytest.mark.unit
 @patch("github_broker.infrastructure.github_client.Github")
-<<<<<<< HEAD
 def test_get_pull_request_review_comments_success(mock_github):
     """get_pull_request_review_commentsが正常にレビューコメントを返すことをテストします。"""
     # Arrange
@@ -547,7 +546,47 @@
     mock_repo.get_pull.return_value = mock_pull
     mock_github_instance = MagicMock()
     mock_github_instance.get_repo.return_value = mock_repo
-=======
+    mock_github.return_value = mock_github_instance
+
+    repo_name = "test/repo"
+    client = GitHubClient(repo_name, "fake_token")
+    pull_number = 123
+
+    # Act
+    comments = client.get_pull_request_review_comments(pull_number)
+
+    # Assert
+    assert comments == [mock_review_comment.raw_data]
+    mock_repo.get_pull.assert_called_once_with(number=pull_number)
+    mock_pull.get_review_comments.assert_called_once_with()
+
+
+@pytest.mark.unit
+@patch("github_broker.infrastructure.github_client.Github")
+def test_get_pull_request_review_comments_raises_exception(mock_github):
+    """get_pull_request_review_commentsがAPI呼び出し失敗時に例外を送出することをテストします。"""
+    # Arrange
+    mock_pull = MagicMock()
+    mock_pull.get_review_comments.side_effect = GithubException(
+        status=500, data={}, headers=None
+    )
+    mock_repo = MagicMock()
+    mock_repo.get_pull.return_value = mock_pull
+    mock_github_instance = MagicMock()
+    mock_github_instance.get_repo.return_value = mock_repo
+    mock_github.return_value = mock_github_instance
+
+    repo_name = "test/repo"
+    client = GitHubClient(repo_name, "fake_token")
+    pull_number = 123
+
+    # Act & Assert
+    with pytest.raises(GithubException):
+        client.get_pull_request_review_comments(pull_number)
+
+
+@pytest.mark.unit
+@patch("github_broker.infrastructure.github_client.Github")
 def test_get_pull_request_info_from_issue_found(mock_github):
     """get_pull_request_info_from_issueがPRにマッチしたときに正しいPR情報を返すことをテストします。"""
     # Arrange
@@ -564,22 +603,10 @@
 
     mock_github_instance = MagicMock()
     mock_github_instance.search_issues.return_value = mock_search_results
->>>>>>> 1cd73dd4
-    mock_github.return_value = mock_github_instance
-
-    repo_name = "test/repo"
-    client = GitHubClient(repo_name, "fake_token")
-<<<<<<< HEAD
-    pull_number = 123
-
-    # Act
-    comments = client.get_pull_request_review_comments(pull_number)
-
-    # Assert
-    assert comments == [mock_review_comment.raw_data]
-    mock_repo.get_pull.assert_called_once_with(number=pull_number)
-    mock_pull.get_review_comments.assert_called_once_with()
-=======
+    mock_github.return_value = mock_github_instance
+
+    repo_name = "test/repo"
+    client = GitHubClient(repo_name, "fake_token")
     issue_number = 123
 
     # Act
@@ -593,24 +620,10 @@
     mock_github_instance.search_issues.assert_called_once_with(
         query=f"repo:{repo_name} is:pr is:open in:body {issue_number}"
     )
->>>>>>> 1cd73dd4
-
-
-@pytest.mark.unit
-@patch("github_broker.infrastructure.github_client.Github")
-<<<<<<< HEAD
-def test_get_pull_request_review_comments_raises_exception(mock_github):
-    """get_pull_request_review_commentsがAPI呼び出し失敗時に例外を送出することをテストします。"""
-    # Arrange
-    mock_pull = MagicMock()
-    mock_pull.get_review_comments.side_effect = GithubException(
-        status=500, data={}, headers=None
-    )
-    mock_repo = MagicMock()
-    mock_repo.get_pull.return_value = mock_pull
-    mock_github_instance = MagicMock()
-    mock_github_instance.get_repo.return_value = mock_repo
-=======
+
+
+@pytest.mark.unit
+@patch("github_broker.infrastructure.github_client.Github")
 def test_get_pull_request_info_from_issue_not_found(mock_github):
     """get_pull_request_info_from_issueがPRにマッチしない場合にNoneを返すことをテストします。"""
     # Arrange
@@ -644,21 +657,12 @@
     mock_github_instance.search_issues.side_effect = GithubException(
         status=500, data={}, headers=None
     )
->>>>>>> 1cd73dd4
-    mock_github.return_value = mock_github_instance
-
-    repo_name = "test/repo"
-    client = GitHubClient(repo_name, "fake_token")
-<<<<<<< HEAD
-    pull_number = 123
+    mock_github.return_value = mock_github_instance
+
+    repo_name = "test/repo"
+    client = GitHubClient(repo_name, "fake_token")
+    issue_number = 123
 
     # Act & Assert
     with pytest.raises(GithubException):
-        client.get_pull_request_review_comments(pull_number)
-=======
-    issue_number = 123
-
-    # Act & Assert
-    with pytest.raises(GithubException):
-        client.get_pull_request_info_from_issue(issue_number)
->>>>>>> 1cd73dd4
+        client.get_pull_request_info_from_issue(issue_number)