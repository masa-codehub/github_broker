--- conflicted
+++ resolved
@@ -6,27 +6,13 @@
 
 @patch('os.getenv')
 @patch('github_broker.infrastructure.github_client.Github')
-<<<<<<< HEAD
-def test_get_open_issues_filters_labels(mock_github, mock_getenv):
-    """
-    Test that get_open_issues constructs the correct search query.
-=======
 def test_get_open_issues_filters_in_progress(mock_github, mock_getenv):
     """
     Test that get_open_issues filters out issues that have an 'in-progress' label.
->>>>>>> eb7972ea
     """
     # Arrange
     mock_getenv.return_value = "fake_token"
     
-<<<<<<< HEAD
-    mock_issue1 = MagicMock()
-    mock_issue2 = MagicMock()
-
-    mock_github_instance = MagicMock()
-    # search_issues is expected to return an iterable, a list is fine for mocking.
-    mock_github_instance.search_issues.return_value = [mock_issue1, mock_issue2]
-=======
     mock_issue_in_progress = MagicMock()
     mock_issue_in_progress.number = 1
     mock_issue_in_progress.title = "In Progress Issue"
@@ -46,7 +32,6 @@
 
     mock_github_instance = MagicMock()
     mock_github_instance.search_issues.return_value = mock_search_result
->>>>>>> eb7972ea
     mock_github.return_value = mock_github_instance
 
     client = GitHubClient()
@@ -56,19 +41,11 @@
     issues = client.get_open_issues(repo_name)
 
     # Assert
-<<<<<<< HEAD
-    expected_query = f'repo:{repo_name} is:issue is:open no:assignee -label:"in-progress" -label:"needs-review"'
-    mock_github_instance.search_issues.assert_called_once_with(query=expected_query)
-    
-    # The client should return the listified result from the mock
-    assert len(issues) == 2
-=======
     expected_query = f'repo:{repo_name} is:issue is:open no:assignee'
     mock_github_instance.search_issues.assert_called_once_with(query=expected_query)
     
     assert len(issues) == 1
     assert issues[0].title == "Open Issue"
->>>>>>> eb7972ea
 
 
 @patch('os.getenv')
