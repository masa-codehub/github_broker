import os
import subprocess
from unittest.mock import mock_open, patch

import pytest

from agents_main import (
    ERROR_SLEEP_SECONDS,
    NO_TASK_SLEEP_SECONDS,
    SUCCESS_SLEEP_SECONDS,
    main,
)


@pytest.fixture(autouse=True)
def mock_env_vars():
    with patch.dict(
        os.environ,
        {
            "AGENT_NAME": "test-agent",
            "BROKER_HOST": "test-host",
            "BROKER_PORT": "1234",
            "AGENT_ROLE": "TESTER",
        },
    ):
        yield


@patch("agents_main.AgentClient")
@patch("agents_main.subprocess.run")
@patch("agents_main.logging.info")
def test_main_no_task_assigned(
    mock_logging_info,
    mock_subprocess_run,
    mock_agent_client,
):
    mock_agent_client.return_value.request_task.return_value = None
    main(run_once=True)
    mock_agent_client.return_value.request_task.assert_called_once()
    mock_subprocess_run.assert_not_called()
    expected_log_message = f"利用可能なタスクがありません。{NO_TASK_SLEEP_SECONDS // 60}分後に再試行します。"
    mock_logging_info.assert_any_call(expected_log_message)


@patch("agents_main.subprocess.run")
@patch("agents_main.AgentClient")
@patch("builtins.open", new_callable=mock_open)
@pytest.mark.parametrize(
    "task_type, required_role, expected_model",
    [
        ("development", "BACKENDCODER", "gemini-2.5-flash"),
        ("review", "CODE_REVIEWER", "gemini-2.5-pro"),
        (None, "BACKENDCODER", "gemini-2.5-flash"),
    ],
    ids=["development", "review", "default"],
)
def test_main_task_assigned_dynamic_logic(
    mock_file_open,
    mock_agent_client,
    mock_subprocess_run,
    task_type,
    required_role,
    expected_model,
):
    prompt_content = "test prompt content"

    return_value = {
        "issue_id": 1,
        "title": "Test Task",
        "prompt": prompt_content,
        "required_role": required_role,
    }
    if task_type is not None:
        return_value["task_type"] = task_type

    mock_agent_client.return_value.request_task.return_value = return_value
    mock_subprocess_run.return_value = subprocess.CompletedProcess(
        args=["dummy"], returncode=0, stdout="cli output", stderr=""
    )

    main(run_once=True)

    mock_agent_client.return_value.request_task.assert_called_once()

    expected_update_args = ["/app/.build/update_gemini_context.sh"]
    expected_env = os.environ.copy()
    expected_env["AGENT_ROLE"] = required_role
    call_args_list = mock_subprocess_run.call_args_list

    assert call_args_list[0].args[0] == expected_update_args
    assert call_args_list[0].kwargs["check"] is True
    assert call_args_list[0].kwargs["env"] == expected_env
    assert "shell" not in call_args_list[0].kwargs

    expected_gemini_command = f"cat context.md | gemini --model {expected_model} --yolo"
    assert call_args_list[1].args[0] == expected_gemini_command
    assert call_args_list[1].kwargs["check"] is True
    assert call_args_list[1].kwargs["shell"] is True

    assert mock_subprocess_run.call_count == 2
    mock_file_open.assert_called_once_with("context.md", "w", encoding="utf-8")
    mock_file_open().write.assert_called_once_with(prompt_content.strip())


@patch("agents_main.subprocess.run")
@patch("agents_main.AgentClient")
def test_main_task_assigned_without_prompt(
    mock_agent_client,
    mock_subprocess_run,
):
    mock_agent_client.return_value.request_task.return_value = {
        "issue_id": 1,
        "title": "Test Task",
        "prompt": None,
    }
    main(run_once=True)
    mock_agent_client.return_value.request_task.assert_called_once()
    mock_subprocess_run.assert_not_called()


@patch("agents_main.AgentClient")
@patch("agents_main.subprocess.run")
@patch("agents_main.logging.error")
def test_main_exception_handling(
    mock_logging_error,
    mock_subprocess_run,
    mock_agent_client,
):
    mock_agent_client.return_value.request_task.side_effect = Exception("Test Error")
    main(run_once=True)
    mock_agent_client.return_value.request_task.assert_called_once()
<<<<<<< HEAD
    mock_logging_error.assert_called_with(
        "エラーが発生しました: Test Error。10分後に再試行します..."
    )
=======
    expected_log_message = f"エラーが発生しました: Test Error。{ERROR_SLEEP_SECONDS // 60}分後に再試行します..."
    mock_logging_error.assert_called_with(expected_log_message)
>>>>>>> f8bd92aa
    mock_subprocess_run.assert_not_called()


@patch("agents_main.subprocess.run")
@patch("agents_main.AgentClient")
@patch("builtins.open", new_callable=mock_open)
def test_main_prompt_sanitization_removes_null_bytes(
    mock_file_open,
    mock_agent_client,
    mock_subprocess_run,
):
    malicious_prompt = "test\n\r\x00prompt\x00 with nulls"
    expected_safe_prompt = "test\n\rprompt with nulls"
    mock_agent_client.return_value.request_task.return_value = {
        "issue_id": 1,
        "title": "Test Task",
        "prompt": malicious_prompt,
        "required_role": "BACKENDCODER",
    }
    mock_subprocess_run.return_value = subprocess.CompletedProcess(
        args=["dummy command"], returncode=0, stdout="cli output", stderr=""
    )
    main(run_once=True)
    mock_file_open.assert_called_once_with("context.md", "w", encoding="utf-8")
    mock_file_open().write.assert_called_once_with(expected_safe_prompt.strip())


@patch("agents_main.AgentClient")
@patch("agents_main.subprocess.run")
@patch("agents_main.logging.error")
def test_main_subprocess_called_process_error(
    mock_logging_error,
    mock_subprocess_run,
    mock_agent_client,
):
    mock_agent_client.return_value.request_task.return_value = {
        "issue_id": 1,
        "title": "Test Task",
        "prompt": "test prompt",
        "required_role": "BACKENDCODER",
    }

    def side_effect_func(*args, **kwargs):
        if args[0] == ["/app/.build/update_gemini_context.sh"]:
            return subprocess.CompletedProcess(
                args=["dummy"], returncode=0, stdout="", stderr=""
            )
        raise subprocess.CalledProcessError(
            returncode=1,
            cmd="cat context.md | gemini --model gemini-2.5-flash --yolo",
            output="",
            stderr="cli error",
        )

    mock_subprocess_run.side_effect = side_effect_func
    main(run_once=True)
    expected_gemini_command = "cat context.md | gemini --model gemini-2.5-flash --yolo"
    mock_logging_error.assert_any_call(
        f"コマンド '{expected_gemini_command}' の実行中にエラーが発生しました: Command '{expected_gemini_command}' returned non-zero exit status 1."
    )
    mock_logging_error.assert_any_call("stdout: ")
    mock_logging_error.assert_any_call("stderr: cli error")


@patch("agents_main.subprocess.run")
@patch("agents_main.AgentClient")
def test_main_run_once_true_exits_after_task(
    mock_agent_client,
    mock_subprocess_run,
):
    mock_agent_client.return_value.request_task.return_value = {
        "issue_id": 1,
        "title": "Test Task",
        "prompt": "test prompt",
    }
    main(run_once=True)
    mock_agent_client.return_value.request_task.assert_called_once()


@patch("agents_main.subprocess.run")
@patch("agents_main.AgentClient")
def test_main_run_once_true_exits_no_task(
    mock_agent_client,
    mock_subprocess_run,
):
    mock_agent_client.return_value.request_task.return_value = None
    main(run_once=True)
    mock_agent_client.return_value.request_task.assert_called_once()


@patch("agents_main.subprocess.run")
@patch("agents_main.AgentClient")
def test_main_run_once_true_exits_on_exception(
    mock_agent_client,
    mock_subprocess_run,
):
    mock_agent_client.return_value.request_task.side_effect = Exception("Test Error")
    main(run_once=True)
    mock_agent_client.return_value.request_task.assert_called_once()


@patch("agents_main.subprocess.run")
@patch("agents_main.AgentClient")
@patch("agents_main.time.sleep")
@pytest.mark.parametrize(
    "task_result, expected_sleep_seconds",
    [
        (
            {"issue_id": 1, "title": "Test Task", "prompt": "test prompt"},
            SUCCESS_SLEEP_SECONDS,
        ),
        (None, NO_TASK_SLEEP_SECONDS),
        (Exception("Test Error"), ERROR_SLEEP_SECONDS),
    ],
    ids=["success", "no_task", "error"],
)
def test_main_calls_sleep_in_loop(
    mock_sleep,
    mock_agent_client,
    mock_subprocess_run,
    task_result,
    expected_sleep_seconds,
):
    if isinstance(task_result, Exception):
        mock_agent_client.return_value.request_task.side_effect = task_result
    else:
        mock_agent_client.return_value.request_task.return_value = task_result

    mock_subprocess_run.return_value = subprocess.CompletedProcess(
        args=["gemini"], returncode=0, stdout="cli output", stderr=""
    )
    mock_sleep.side_effect = SystemExit
    with pytest.raises(SystemExit):
        main(run_once=False)
    mock_sleep.assert_called_once_with(expected_sleep_seconds)<|MERGE_RESOLUTION|>--- conflicted
+++ resolved
@@ -129,14 +129,8 @@
     mock_agent_client.return_value.request_task.side_effect = Exception("Test Error")
     main(run_once=True)
     mock_agent_client.return_value.request_task.assert_called_once()
-<<<<<<< HEAD
-    mock_logging_error.assert_called_with(
-        "エラーが発生しました: Test Error。10分後に再試行します..."
-    )
-=======
     expected_log_message = f"エラーが発生しました: Test Error。{ERROR_SLEEP_SECONDS // 60}分後に再試行します..."
     mock_logging_error.assert_called_with(expected_log_message)
->>>>>>> f8bd92aa
     mock_subprocess_run.assert_not_called()
 
 
