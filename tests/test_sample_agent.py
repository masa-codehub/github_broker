--- conflicted
+++ resolved
@@ -42,21 +42,12 @@
     # Assert
     mock_agent_client_class.assert_called_once()
     mock_client_instance.request_task.assert_called_once()
-<<<<<<< HEAD
     mock_shutil_which.assert_called_once_with("gemini")
     mock_subprocess_run.assert_called_once_with(
         ["gemini", "cli", "-p", "--", "echo 'Hello World'"],
         text=True,
         capture_output=True,
         check=True,
-=======
-    safe_prompt = (
-        sample_task["prompt"].replace("\n", " ").replace("\r", " ").replace("\x00", "")
-    )
-    expected_command = ["gemini", "cli", "-p", "--", safe_prompt]
-    mock_subprocess_run.assert_called_once_with(
-        expected_command, text=True, capture_output=True, check=True
->>>>>>> 52ddb049
     )
 
 
